import { FontIcon, mergeStyles, mergeStyleSets } from '@fluentui/react';
import { Badge, Spinner } from '@fluentui/react-components';
import type { ICommandBarItemProps } from '@fluentui/react/lib/CommandBar';
import { CommandBar } from '@fluentui/react/lib/CommandBar';
import type { ILoggerService } from '@microsoft/logic-apps-shared';
import { LogEntryLevel, LoggerService, isNullOrEmpty, RUN_AFTER_COLORS, ChatbotService } from '@microsoft/logic-apps-shared';
import type { AppDispatch, CustomCodeFileNameMapping, RootState, Workflow } from '@microsoft/logic-apps-designer';
import {
  store as DesignerStore,
  serializeBJSWorkflow,
  updateCallbackUrl,
  useIsDesignerDirty,
  useAllSettingsValidationErrors,
  useWorkflowParameterValidationErrors,
  useAllConnectionErrors,
  validateParameter,
  updateParameterValidation,
  openPanel,
  useNodesInitialized,
  serializeUnitTestDefinition,
  useAssertionsValidationErrors,
  getCustomCodeFilesWithData,
  resetDesignerDirtyState,
  collapsePanel,
  onUndoClick,
  useCanUndo,
  useCanRedo,
  onRedoClick,
  serializeWorkflow,
  getDocumentationMetadata,
  resetDesignerView,
  useNodesAndDynamicDataInitialized,
} from '@microsoft/logic-apps-designer';
import { useMemo } from 'react';
import { useMutation } from '@tanstack/react-query';
import { useDispatch, useSelector } from 'react-redux';
import LogicAppsIcon from '../../../assets/logicapp.svg';
import { environment } from '../../../environments/environment';
import { isSuccessResponse } from './Services/HttpClient';
import { downloadDocumentAsFile } from '@microsoft/logic-apps-designer';

const iconClass = mergeStyles({
  fontSize: 16,
  height: 16,
  width: 16,
});

const classNames = mergeStyleSets({
  azureBlue: [{ color: 'rgb(0, 120, 212)' }, iconClass],
  azureGrey: [{ color: '#A19F9D' }, iconClass],
  azureRed: [{ color: 'rgb(194, 57, 52)' }, iconClass],
});

export const DesignerCommandBar = ({
  discard,
  saveWorkflow,
  isDesignerView,
  isDarkMode,
  showConnectionsPanel,
  enableCopilot,
<<<<<<< HEAD
  isUnitTest,
=======
  switchViews,
  saveWorkflowFromCode,
>>>>>>> becf7d8d
}: {
  id: string;
  location: string;
  isReadOnly: boolean;
  discard: () => unknown;
  saveWorkflow: (workflow: Workflow, customCodeData: CustomCodeFileNameMapping | undefined, clearDirtyState: () => void) => Promise<void>;
  isDesignerView?: boolean;
  isDarkMode: boolean;
<<<<<<< HEAD
  isUnitTest: boolean;
  isConsumption?: boolean;
=======
>>>>>>> becf7d8d
  showConnectionsPanel?: boolean;
  enableCopilot?: () => void;
  loggerService?: ILoggerService;
  switchViews: () => void;
  saveWorkflowFromCode: (clearDirtyState: () => void) => void;
}) => {
  const dispatch = useDispatch<AppDispatch>();
  const isCopilotReady = useNodesInitialized();
  const { isLoading: isSaving, mutate: saveWorkflowMutate } = useMutation(async () => {
    const designerState = DesignerStore.getState();
    const serializedWorkflow = await serializeBJSWorkflow(designerState, {
      skipValidation: false,
      ignoreNonCriticalErrors: true,
    });

    const validationErrorsList = Object.entries(designerState.operations.inputParameters).reduce((acc: any, [id, nodeInputs]) => {
      const hasValidationErrors = Object.values(nodeInputs.parameterGroups).some((parameterGroup) => {
        return parameterGroup.parameters.some((parameter) => {
          const validationErrors = validateParameter(parameter, parameter.value);
          if (validationErrors.length > 0) {
            dispatch(
              updateParameterValidation({
                nodeId: id,
                groupId: parameterGroup.id,
                parameterId: parameter.id,
                validationErrors,
              })
            );
          }
          return validationErrors.length;
        });
      });
      if (hasValidationErrors) {
        acc[id] = hasValidationErrors;
      }
      return acc;
    }, {});

    const hasParametersErrors = !isNullOrEmpty(validationErrorsList);

    const customCodeFilesWithData = getCustomCodeFilesWithData(designerState.customCode);

    if (!hasParametersErrors) {
      await saveWorkflow(serializedWorkflow, customCodeFilesWithData, () => dispatch(resetDesignerDirtyState(undefined)));
      updateCallbackUrl(designerState, DesignerStore.dispatch);
    }
  });

<<<<<<< HEAD
  const { isLoading: isSavingUnitTest, mutate: saveUnitTestMutate } = useMutation(async () => {
    const designerState = DesignerStore.getState();
    const definition = await serializeUnitTestDefinition(designerState);

    console.log(definition);
    alert('Check console for unit test serialization');
=======
  const { isLoading: isDownloadingDocument, mutate: downloadDocument } = useMutation(async () => {
    const designerState = DesignerStore.getState();
    const workflow = await serializeWorkflow(designerState);
    const docMetaData = getDocumentationMetadata(designerState.operations.operationInfo, designerState.tokens.outputTokens);
    const response = await ChatbotService().getCopilotDocumentation(
      docMetaData,
      workflow,
      environment?.armToken ? `Bearer ${environment.armToken}` : ''
    );
    if (!isSuccessResponse(response.status)) {
      alert('Failed to download document');
      return;
    }
    const queryResponse: string = response.data.properties.response;
    downloadDocumentAsFile(queryResponse);
>>>>>>> becf7d8d
  });

  const designerIsDirty = useIsDesignerDirty();
  const isInitialized = useNodesAndDynamicDataInitialized();

  const allInputErrors = useSelector((state: RootState) => {
    return (Object.entries(state.operations.inputParameters) ?? []).filter(([_id, nodeInputs]) =>
      Object.values(nodeInputs.parameterGroups).some((parameterGroup) =>
        parameterGroup.parameters.some((parameter) => (parameter?.validationErrors?.length ?? 0) > 0)
      )
    );
  });
  const allWorkflowParameterErrors = useWorkflowParameterValidationErrors();
  const haveWorkflowParameterErrors = Object.keys(allWorkflowParameterErrors ?? {}).length > 0;
  const allAssertionsErrors = useAssertionsValidationErrors();
  const haveAssertionErrors = Object.keys(allAssertionsErrors ?? {}).length > 0;
  const allSettingsErrors = useAllSettingsValidationErrors();
  const haveSettingsErrors = Object.keys(allSettingsErrors ?? {}).length > 0;
  const allConnectionErrors = useAllConnectionErrors();
  const haveConnectionErrors = Object.keys(allConnectionErrors ?? {}).length > 0;

  const haveErrors = useMemo(
    () => allInputErrors.length > 0 || haveWorkflowParameterErrors || haveSettingsErrors || haveConnectionErrors,
    [allInputErrors, haveWorkflowParameterErrors, haveSettingsErrors, haveConnectionErrors]
  );

  const saveIsDisabled = isSaving || allInputErrors.length > 0 || haveWorkflowParameterErrors || haveSettingsErrors || !designerIsDirty;

<<<<<<< HEAD
  const saveUnitTestIsDisabled = !isUnitTest || isSavingUnitTest || haveAssertionErrors;
=======
  const isUndoDisabled = !useCanUndo();
  const isRedoDisabled = !useCanRedo();
>>>>>>> becf7d8d

  const items: ICommandBarItemProps[] = useMemo(
    () => [
      {
        key: 'save',
        text: 'Save',
        disabled: saveIsDisabled,
        onRenderIcon: () => {
          return isSaving ? (
            <Spinner size={'extra-tiny'} />
          ) : (
            <FontIcon aria-label="Save" iconName="Save" className={saveIsDisabled ? classNames.azureGrey : classNames.azureBlue} />
          );
        },
        onClick: () => {
          isDesignerView ? saveWorkflowMutate() : saveWorkflowFromCode(() => dispatch(resetDesignerDirtyState(undefined)));
        },
      },
      {
        key: 'saveUnitTest',
        text: 'Save Unit Test',
        disabled: saveUnitTestIsDisabled,
        onRenderIcon: () => {
          return isSavingUnitTest ? (
            <Spinner size={SpinnerSize.small} />
          ) : (
            <FontIcon aria-label="Save" iconName="Save" className={saveUnitTestIsDisabled ? classNames.azureGrey : classNames.azureBlue} />
          );
        },
        onClick: () => {
          saveUnitTestMutate();
        },
      },
      {
        key: 'discard',
        disabled: isSaving || !isDesignerView,
        text: 'Discard',
        iconProps: { iconName: 'Clear' },
        onClick: () => {
          discard();
        },
      },
      {
        key: 'parameters',
        text: 'Parameters',
        disabled: !isDesignerView,
        iconProps: { iconName: 'Parameter' },
        onClick: () => !!dispatch(openPanel({ panelMode: 'WorkflowParameters' })),
        onRenderText: (item: { text: string }) => <CustomCommandBarButton text={item.text} showError={haveWorkflowParameterErrors} />,
      },
      {
        key: 'Assertions',
        text: 'Assertions',
        ariaLabel: 'Assertions',
        iconProps: { iconName: 'CheckMark' },
        disabled: !isUnitTest,
        onClick: () => !!dispatch(openPanel({ panelMode: 'Assertions' })),
        onRenderText: (item: { text: string }) => <CustomCommandBarButton text={item.text} showError={haveAssertionErrors} />,
      },
      {
        key: 'codeview',
        text: isDesignerView ? 'Code View' : 'Designer View',
        iconProps: isDesignerView ? { iconName: 'Code' } : { imageProps: { src: LogicAppsIcon } },
        onClick: () => {
          switchViews();
          dispatch(collapsePanel());
          dispatch(resetDesignerView());
        },
      },
      ...(showConnectionsPanel
        ? [
            {
              key: 'connections',
              text: 'Connections',
              iconProps: { iconName: 'Link' },
              onClick: () => !!dispatch(openPanel({ panelMode: 'Connection' })),
              onRenderText: (item: { text: string }) => <CustomCommandBarButton text={item.text} showError={haveConnectionErrors} />,
            },
          ]
        : []),
      {
        key: 'errors',
        text: 'Errors',
        disabled: !haveErrors,
        iconProps: {
          iconName: haveErrors ? 'StatusErrorFull' : 'ErrorBadge',
          style: haveErrors
            ? {
                color: RUN_AFTER_COLORS[isDarkMode ? 'dark' : 'light']['FAILED'],
              }
            : undefined,
        },
        onClick: () => !!dispatch(openPanel({ panelMode: 'Error' })),
      },
      {
        key: 'copilot',
        text: 'Assistant',
        iconProps: { iconName: 'Chat' },
        disabled: !isCopilotReady,
        onClick: () => {
          enableCopilot?.();
          LoggerService().log({
            level: LogEntryLevel.Warning,
            area: 'chatbot',
            message: 'workflow assistant opened',
          });
        },
      },
      {
        key: 'document',
        text: 'Document',
        disabled: haveErrors || isDownloadingDocument,
        onRenderIcon: () => {
          return isDownloadingDocument ? (
            <Spinner size={'extra-small'} />
          ) : (
            <FontIcon aria-label="Download" iconName="Download" className={haveErrors ? classNames.azureGrey : classNames.azureBlue} />
          );
        },
        onClick: () => {
          downloadDocument();
        },
      },
      {
        key: 'fileABug',
        text: 'File a bug',
        iconProps: { iconName: 'Bug' },
        onClick: () => {
          window.open('https://github.com/Azure/logic_apps_designer/issues/new', '_blank');
        },
      },
      {
        key: 'Undo',
        text: 'Undo',
        iconProps: { iconName: 'Undo' },
        onClick: () => dispatch(onUndoClick()),
        disabled: isUndoDisabled,
      },
      {
        key: 'Redo',
        text: 'Redo',
        iconProps: { iconName: 'Redo' },
        onClick: () => dispatch(onRedoClick()),
        disabled: isRedoDisabled,
      },
    ],
    [
      saveIsDisabled,
      isSaving,
      isDesignerView,
      showConnectionsPanel,
      haveErrors,
      isDarkMode,
      isCopilotReady,
      isUndoDisabled,
      isRedoDisabled,
      saveWorkflowMutate,
      saveWorkflowFromCode,
      discard,
      dispatch,
      haveWorkflowParameterErrors,
      switchViews,
      haveConnectionErrors,
      enableCopilot,
<<<<<<< HEAD
      isCopilotReady,
      isUnitTest,
      saveUnitTestMutate,
      isSavingUnitTest,
      saveUnitTestIsDisabled,
      haveAssertionErrors,
=======
      isDownloadingDocument,
      downloadDocument,
>>>>>>> becf7d8d
    ]
  );

  return (
    <>
      <div
        style={{
          position: 'absolute',
          top: '60px',
          left: '20px',
          display: 'flex',
          flexDirection: 'column',
          gap: '8px',
        }}
      >
        {!isInitialized && <Spinner size={'extra-small'} label={'Loading dynamic data...'} />}
      </div>
      <CommandBar
        items={items}
        ariaLabel="Use left and right arrow keys to navigate between commands"
        styles={{
          root: {
            borderBottom: `1px solid ${isDarkMode ? '#333333' : '#d6d6d6'}`,
            position: 'relative',
            padding: '4px 8px',
          },
        }}
      />
    </>
  );
};

const CustomCommandBarButton = ({
  text,
  showError,
}: {
  text: string;
  showError?: boolean;
}) => (
  <div style={{ margin: '2px', display: 'flex', gap: '8px', alignItems: 'center' }}>
    {text}
    {showError && <Badge size="extra-small" color="danger" />}
  </div>
);<|MERGE_RESOLUTION|>--- conflicted
+++ resolved
@@ -58,12 +58,9 @@
   isDarkMode,
   showConnectionsPanel,
   enableCopilot,
-<<<<<<< HEAD
   isUnitTest,
-=======
   switchViews,
   saveWorkflowFromCode,
->>>>>>> becf7d8d
 }: {
   id: string;
   location: string;
@@ -72,11 +69,8 @@
   saveWorkflow: (workflow: Workflow, customCodeData: CustomCodeFileNameMapping | undefined, clearDirtyState: () => void) => Promise<void>;
   isDesignerView?: boolean;
   isDarkMode: boolean;
-<<<<<<< HEAD
   isUnitTest: boolean;
   isConsumption?: boolean;
-=======
->>>>>>> becf7d8d
   showConnectionsPanel?: boolean;
   enableCopilot?: () => void;
   loggerService?: ILoggerService;
@@ -124,15 +118,14 @@
       updateCallbackUrl(designerState, DesignerStore.dispatch);
     }
   });
-
-<<<<<<< HEAD
   const { isLoading: isSavingUnitTest, mutate: saveUnitTestMutate } = useMutation(async () => {
     const designerState = DesignerStore.getState();
     const definition = await serializeUnitTestDefinition(designerState);
 
     console.log(definition);
     alert('Check console for unit test serialization');
-=======
+  });
+
   const { isLoading: isDownloadingDocument, mutate: downloadDocument } = useMutation(async () => {
     const designerState = DesignerStore.getState();
     const workflow = await serializeWorkflow(designerState);
@@ -148,7 +141,6 @@
     }
     const queryResponse: string = response.data.properties.response;
     downloadDocumentAsFile(queryResponse);
->>>>>>> becf7d8d
   });
 
   const designerIsDirty = useIsDesignerDirty();
@@ -177,12 +169,9 @@
 
   const saveIsDisabled = isSaving || allInputErrors.length > 0 || haveWorkflowParameterErrors || haveSettingsErrors || !designerIsDirty;
 
-<<<<<<< HEAD
   const saveUnitTestIsDisabled = !isUnitTest || isSavingUnitTest || haveAssertionErrors;
-=======
   const isUndoDisabled = !useCanUndo();
   const isRedoDisabled = !useCanRedo();
->>>>>>> becf7d8d
 
   const items: ICommandBarItemProps[] = useMemo(
     () => [
@@ -207,7 +196,7 @@
         disabled: saveUnitTestIsDisabled,
         onRenderIcon: () => {
           return isSavingUnitTest ? (
-            <Spinner size={SpinnerSize.small} />
+            <Spinner size={'extra-tiny'} />
           ) : (
             <FontIcon aria-label="Save" iconName="Save" className={saveUnitTestIsDisabled ? classNames.azureGrey : classNames.azureBlue} />
           );
@@ -347,17 +336,14 @@
       switchViews,
       haveConnectionErrors,
       enableCopilot,
-<<<<<<< HEAD
       isCopilotReady,
       isUnitTest,
       saveUnitTestMutate,
       isSavingUnitTest,
       saveUnitTestIsDisabled,
       haveAssertionErrors,
-=======
       isDownloadingDocument,
       downloadDocument,
->>>>>>> becf7d8d
     ]
   );
 
