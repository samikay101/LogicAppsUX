---
sidebar_position: 1
slug: /
---

# Getting Started

Welcome to the LogicApps UX documentation! This guide will help new engineers set up and navigate the project. Make sure to follow the steps below to ensure a smooth setup process. You can find the details about Power Automate Designer Community Contribution at the end of this doc.

## Prerequisites

Ensure you have the following installed on your system:

- Node.js v16 or higher
- MkCert
- (Optional) Nx CLI

### MkCert Installation

MkCert is a one-time installation. Follow the instructions provided at [MkCert GitHub Repository](https://github.com/FiloSottile/mkcert) to install it. After the installation, run the following command:

```bash
mkcert -install
```

### Nx CLI Installation (Recommended)

To install the Nx CLI, run:

```bash
npm install -g nx
```

## Running the Code

First, navigate to the root level of the repository and run:

```bash
npm install
```

**Note:** All commands should be executed from the root repo directory.

### Standalone Designer (for testing)

- Code Location: `/apps/designer-standalone`

To start the standalone designer, run:

```bash
nx serve
```

### Building the Designer Library (for NPM publishing)

- Code Location: `/libs/designer`

To build the designer library, run:

```bash
nx run designer:build
```

### Unit Tests

- Code Location: `/libs/designer/**/__test__/*.spec.ts(x)`

To run unit tests, execute:

```bash
nx test designer
```

**Debugging tests:** For easier debugging, install [Jest for VS Code](https://marketplace.visualstudio.com/items?itemName=Orta.vscode-jest). No additional configuration should be needed, but you may need to restart your VSCode instance.

### End-to-End (E2E) Tests

- Code Location: `/apps/designer-e2e`

To run E2E tests, execute:

```bash
nx run designer-e2e:e2e
```

# Power Automate Designer Community Contribution

We are excited to announce that the new Power Automate designer is open source on Github and is actually built on top of Logic Apps designer. We are accepting contributions to the core designer, the changes for which will show up in both Logic Apps and Power Automate. The contribution can fall into these categories:

### Bugs- Choose from our Issues list Issues · [Azure/LogicAppsUX (github.com)](https://github.com/Azure/LogicAppsUX/issues) or introduce a new one that you personally relate to.

<<<<<<< HEAD
### Features- Choose one from our list for which we have provided designs.

1. Copy and paste action to/from clipboard,
2. Undo/Redo,
3. Easy disabling of any action on the designer,
4. Simplified OData editor for Filter query SharePoint Get items/Get files action.
5. More will follow soon. Please reach out to kisubedi@microsoft.com for more information on this for e.g the design files, etc. We will add an entry for each of these features with specifications and requirements soon.
=======
### Features- Choose one from our list · [Features List (github.com)](https://github.com/Azure/LogicAppsUX/discussions/categories/feature-requests) for which the topic starts with (_PAuto + LA)_. 

Please reach out to kisubedi@microsoft.com if you have any questions.
>>>>>>> 5cc198e6

# PnP Badge Program for contributions

Power Platform PnP will provide you badges for accepted contributions.

**For issues contribution:**

If 1 bug fix, you will be issued a Power Automate Issue Contributor badge.
If >=5 bug fixes, you will be issued a Power Automate Designer Issue Specialist badge.
If >= 8 bug fixes, you will be issued a Power Automate Designer Issue Expert badge.

**For feature contribution:**

If 1 feature, you will be issued a Power Automate Designer Specialist.
If >=2 feature, you will be issued a Power Automate Designer Expert badge.

To apply for a badge, you need to fill a simple application with PnP and provide your github username along with requested badge name.<|MERGE_RESOLUTION|>--- conflicted
+++ resolved
@@ -89,19 +89,9 @@
 
 ### Bugs- Choose from our Issues list Issues · [Azure/LogicAppsUX (github.com)](https://github.com/Azure/LogicAppsUX/issues) or introduce a new one that you personally relate to.
 
-<<<<<<< HEAD
-### Features- Choose one from our list for which we have provided designs.
-
-1. Copy and paste action to/from clipboard,
-2. Undo/Redo,
-3. Easy disabling of any action on the designer,
-4. Simplified OData editor for Filter query SharePoint Get items/Get files action.
-5. More will follow soon. Please reach out to kisubedi@microsoft.com for more information on this for e.g the design files, etc. We will add an entry for each of these features with specifications and requirements soon.
-=======
-### Features- Choose one from our list · [Features List (github.com)](https://github.com/Azure/LogicAppsUX/discussions/categories/feature-requests) for which the topic starts with (_PAuto + LA)_. 
+### Features- Choose one from our list · [Features List (github.com)](https://github.com/Azure/LogicAppsUX/discussions/categories/feature-requests) for which the topic starts with (_PAuto + LA)_.
 
 Please reach out to kisubedi@microsoft.com if you have any questions.
->>>>>>> 5cc198e6
 
 # PnP Badge Program for contributions
 
