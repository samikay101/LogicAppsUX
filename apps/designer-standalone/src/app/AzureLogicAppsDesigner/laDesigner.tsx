--- conflicted
+++ resolved
@@ -63,13 +63,8 @@
   }));
 
   const dispatch = useDispatch<AppDispatch>();
-<<<<<<< HEAD
-  const { isReadOnly, isDarkMode, isMonitoringView, isUnitTest, runId, appId, showChatBot, language, hostOptions } = useSelector(
-=======
-  const { isReadOnly, isDarkMode, isMonitoringView, runId, appId, showChatBot, language, hostOptions, showConnectionsPanel } = useSelector(
->>>>>>> e87a5574
-    (state: RootState) => state.workflowLoader
-  );
+  const { isReadOnly, isDarkMode, isMonitoringView, isUnitTest, runId, appId, showChatBot, language, hostOptions, showConnectionsPanel } =
+    useSelector((state: RootState) => state.workflowLoader);
 
   const workflowName = workflowId.split('/').splice(-1)[0];
   const siteResourceId = new ArmParser(workflowId).topmostResourceId;
@@ -250,11 +245,7 @@
     <div key={`${designerID}`} style={{ height: 'inherit', width: 'inherit' }}>
       <DesignerProvider
         locale={language}
-<<<<<<< HEAD
-        options={{ services, isDarkMode, readOnly: isReadOnly, isMonitoringView, isUnitTest, hostOptions }}
-=======
-        options={{ services, isDarkMode, readOnly: isReadOnly, isMonitoringView, hostOptions, showConnectionsPanel }}
->>>>>>> e87a5574
+        options={{ services, isDarkMode, readOnly: isReadOnly, isMonitoringView, isUnitTest, hostOptions, showConnectionsPanel }}
       >
         {workflow?.definition ? (
           <BJSWorkflowProvider
