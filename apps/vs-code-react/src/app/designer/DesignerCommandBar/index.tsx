import { VSCodeContext } from '../../../webviewCommunication';
import { FontIcon, mergeStyles, mergeStyleSets, Spinner, SpinnerSize, CommandBar } from '@fluentui/react';
import type { ICommandBarItemProps } from '@fluentui/react';
import { TrafficLightDot } from '@microsoft/designer-ui';
import {
  serializeWorkflow as serializeBJSWorkflow,
  store as DesignerStore,
  serializeUnitTestDefinition,
  useIsDesignerDirty,
  validateParameter,
  updateParameterValidation,
  openPanel,
  useAssertionsValidationErrors,
  useWorkflowParameterValidationErrors,
  useAllSettingsValidationErrors,
  useAllConnectionErrors,
} from '@microsoft/logic-apps-designer';
import { RUN_AFTER_COLORS, isNullOrEmpty } from '@microsoft/logic-apps-shared';
import { ExtensionCommand } from '@microsoft/vscode-extension-logic-apps';
import { useContext, useMemo } from 'react';
import { useIntl } from 'react-intl';
import { useMutation } from '@tanstack/react-query';
import { useDispatch } from 'react-redux';

export interface DesignerCommandBarProps {
  isRefreshing: boolean;
  isDisabled: boolean;
  onRefresh(): void;
  isDarkMode: boolean;
  isUnitTest: boolean;
  isLocal: boolean;
  runId: string;
}

export const DesignerCommandBar: React.FC<DesignerCommandBarProps> = ({
  isRefreshing,
  isDisabled,
  onRefresh,
  isDarkMode,
  isUnitTest,
  isLocal,
  runId,
}) => {
  const intl = useIntl();
  const vscode = useContext(VSCodeContext);
  const dispatch = useDispatch();
  const designerState = DesignerStore.getState();

<<<<<<< HEAD
  const isMonitoringView: boolean = useSelector(
    createSelector(
      (state: RootState) => state.designerOptions,
      (state: any) => state.isMonitoringView
    )
  );

=======
  const isMonitoringView = designerState.designerOptions.isMonitoringView;
>>>>>>> 6c7ffba8
  const designerIsDirty = useIsDesignerDirty();

  const { isLoading: isSaving, mutate: saveWorkflowMutate } = useMutation(async () => {
    const { definition, parameters, connectionReferences } = await serializeBJSWorkflow(designerState, {
      skipValidation: false,
      ignoreNonCriticalErrors: true,
    });

    const validationErrorsList: Record<string, boolean> = {};
    const arr = Object.entries(designerState.operations.inputParameters);
    for (const [id, nodeInputs] of arr) {
      const hasValidationErrors = Object.values(nodeInputs.parameterGroups).some((parameterGroup) => {
        return parameterGroup.parameters.some((parameter) => {
          const validationErrors = validateParameter(parameter, parameter.value);
          if (validationErrors.length > 0) {
            dispatch(updateParameterValidation({ nodeId: id, groupId: parameterGroup.id, parameterId: parameter.id, validationErrors }));
          }
          return validationErrors.length;
        });
      });
      if (hasValidationErrors) {
        validationErrorsList[id] = hasValidationErrors;
      }
    }

    const hasParametersErrors = !isNullOrEmpty(validationErrorsList);

    if (!hasParametersErrors) {
      await vscode.postMessage({
        command: ExtensionCommand.save,
        definition,
        parameters,
        connectionReferences,
      });
    }
  });

  const { isLoading: isSavingUnitTest, mutate: saveUnitTestMutate } = useMutation(async () => {
    const designerState = DesignerStore.getState();
    const definition = await serializeUnitTestDefinition(designerState);

    await vscode.postMessage({
      command: ExtensionCommand.saveUnitTest,
      definition,
    });
  });

  const onResubmit = async () => {
    vscode.postMessage({
      command: ExtensionCommand.resubmitRun,
    });
  };

  const onCreateUnitTest = async () => {
    vscode.postMessage({
      command: ExtensionCommand.createUnitTest,
      runId: runId,
    });
  };

  const Resources = {
    DESIGNER_SAVE: intl.formatMessage({
      defaultMessage: 'Save',
      id: 'ZvAp7m',
      description: 'Button text for save',
    }),
    DESIGNER_PARAMETERS: intl.formatMessage({
      defaultMessage: 'Parameters',
      id: '+0ua83',
      description: 'Button text for parameters',
    }),
    DESIGNER_ERRORS: intl.formatMessage({
      defaultMessage: 'Errors',
      id: 'ohOaXj',
      description: 'Button text for errors',
    }),
    MONITORING_VIEW_REFRESH: intl.formatMessage({
      defaultMessage: 'Refresh',
      id: 'pr9GwA',
      description: 'Button text for refresh',
    }),
    MONITORING_VIEW_RESUBMIT: intl.formatMessage({
      defaultMessage: 'Resubmit',
      id: 'sOnphB',
      description: 'Button text for resubmit',
    }),
    CREATE_UNIT_TEST: intl.formatMessage({
      defaultMessage: 'Create unit test',
      id: '7eo4/d',
      description: 'Button text for create unit test',
    }),
    UNIT_TEST_SAVE: intl.formatMessage({
      defaultMessage: 'Save unit test definition',
      id: 'QQmbz+',
      description: 'Button text for save unit test definition',
    }),
    UNIT_TEST_ASSERTIONS: intl.formatMessage({
      defaultMessage: 'Assertions',
      id: 'LxRzQm',
      description: 'Button text for unit test asssertions',
    }),
  };

  const iconClass = mergeStyles({
    fontSize: 16,
    height: 16,
    width: 16,
  });

  const classNames = mergeStyleSets({
    azureBlue: [{ color: 'rgb(0, 120, 212)' }, iconClass],
    disableGrey: [{ color: 'rgb(121, 119, 117)' }, iconClass],
  });

  const allInputErrors = (Object.entries(designerState.operations.inputParameters) ?? []).filter(([_id, nodeInputs]) =>
    Object.values(nodeInputs.parameterGroups).some((parameterGroup) =>
      parameterGroup.parameters.some((parameter) => (parameter?.validationErrors?.length ?? 0) > 0)
    )
  );

  const haveInputErrors = allInputErrors.length > 0;
  const allWorkflowParameterErrors = useWorkflowParameterValidationErrors();
  const haveWorkflowParameterErrors = Object.keys(allWorkflowParameterErrors ?? {}).length > 0;
  const allSettingsErrors = useAllSettingsValidationErrors();
  const haveSettingsErrors = Object.keys(allSettingsErrors ?? {}).length > 0;
  const allConnectionErrors = useAllConnectionErrors();
  const haveConnectionErrors = Object.keys(allConnectionErrors ?? {}).length > 0;

  const allAssertionsErrors = useAssertionsValidationErrors();
  const haveAssertionErrors = Object.keys(allAssertionsErrors ?? {}).length > 0;

  const isSaveUnitTestDisabled = isSavingUnitTest || haveAssertionErrors;
  const haveErrors = useMemo(
    () => haveInputErrors || haveWorkflowParameterErrors || haveSettingsErrors || haveConnectionErrors,
    [haveInputErrors, haveWorkflowParameterErrors, haveSettingsErrors, haveConnectionErrors]
  );

  const isSaveDisabled = useMemo(() => isSaving || haveErrors || !designerIsDirty, [isSaving, haveErrors, designerIsDirty]);

  const designerItems: ICommandBarItemProps[] = [
    {
      key: 'Save',
      disabled: isSaveDisabled,
      text: Resources.DESIGNER_SAVE,
      onRenderIcon: () => {
        return isSaving ? (
          <Spinner size={SpinnerSize.small} />
        ) : (
          <FontIcon
            aria-label={Resources.DESIGNER_SAVE}
            iconName="Save"
            className={isSaveDisabled ? classNames.disableGrey : classNames.azureBlue}
          />
        );
      },
      onClick: () => {
        saveWorkflowMutate();
      },
    },
    {
      ariaLabel: Resources.DESIGNER_PARAMETERS,
      iconProps: { iconName: 'Parameter' },
      key: 'Parameter',
      text: Resources.DESIGNER_PARAMETERS,
      onRenderText: (item: { text: string }) => {
        return (
          <>
            {item.text}
            {haveWorkflowParameterErrors ? (
              <div style={{ display: 'inline-block', marginLeft: 8 }}>
                <TrafficLightDot fill={RUN_AFTER_COLORS[isDarkMode ? 'dark' : 'light']['FAILED']} />
              </div>
            ) : null}
          </>
        );
      },
      onClick: () => !!dispatch(openPanel({ panelMode: 'WorkflowParameters' })),
    },
    {
      key: 'errors',
      disabled: !haveErrors,
      text: Resources.DESIGNER_ERRORS,
      ariaLabel: Resources.DESIGNER_ERRORS,
      iconProps: {
        iconName: haveErrors ? 'StatusErrorFull' : 'ErrorBadge',
        style: haveErrors ? { color: RUN_AFTER_COLORS[isDarkMode ? 'dark' : 'light']['FAILED'] } : undefined,
      },
      onClick: () => !!dispatch(openPanel({ panelMode: 'Error' })),
    },
  ];

  const monitoringViewItems: ICommandBarItemProps[] = [
    {
      ariaLabel: Resources.MONITORING_VIEW_REFRESH,
      iconProps: { iconName: 'Refresh' },
      key: 'Refresh',
      disabled: isDisabled ? isDisabled : isRefreshing,
      text: Resources.MONITORING_VIEW_REFRESH,
      onClick: onRefresh,
    },
    {
      ariaLabel: Resources.MONITORING_VIEW_RESUBMIT,
      iconProps: { iconName: 'Rerun' },
      key: 'Rerun',
      disabled: isDisabled,
      text: Resources.MONITORING_VIEW_RESUBMIT,
      onClick: () => {
        onResubmit();
      },
    },
    ...(isLocal
      ? [
          {
            ariaLabel: Resources.CREATE_UNIT_TEST,
            iconProps: { iconName: 'TestBeaker' },
            key: 'CreateUnitTest',
            disabled: isDisabled,
            text: Resources.CREATE_UNIT_TEST,
            onClick: () => {
              onCreateUnitTest();
            },
          },
        ]
      : []),
  ];

  const unitTestItems: ICommandBarItemProps[] = [
    {
      key: 'Save',
      disabled: isSaveUnitTestDisabled,
      text: Resources.UNIT_TEST_SAVE,
      ariaLabel: Resources.UNIT_TEST_SAVE,
      onRenderIcon: () => {
        return isSavingUnitTest ? (
          <Spinner size={SpinnerSize.small} />
        ) : (
          <FontIcon
            aria-label={Resources.DESIGNER_SAVE}
            iconName="Save"
            className={isSaveUnitTestDisabled ? classNames.disableGrey : classNames.azureBlue}
          />
        );
      },
      onClick: () => {
        saveUnitTestMutate();
      },
    },
    {
      key: 'Assertions',
      text: Resources.UNIT_TEST_ASSERTIONS,
      ariaLabel: Resources.UNIT_TEST_ASSERTIONS,
      iconProps: { iconName: 'CheckMark' },
      onRenderText: (item: { text: string }) => {
        return (
          <>
            {item.text}
            {haveAssertionErrors ? (
              <div style={{ display: 'inline-block', marginLeft: 8 }}>
                <TrafficLightDot fill={RUN_AFTER_COLORS[isDarkMode ? 'dark' : 'light']['FAILED']} />
              </div>
            ) : null}
          </>
        );
      },
      onClick: () => !!dispatch(openPanel({ panelMode: 'Assertions' })),
    },
  ];

  return (
    <CommandBar
<<<<<<< HEAD
      items={isUnitTest ? unitTestItems : isMonitoringView ? monitoringViewItems : desingerItems}
=======
      items={isMonitoringView ? monitoringViewItems : designerItems}
>>>>>>> 6c7ffba8
      ariaLabel="Use left and right arrow keys to navigate between commands"
      styles={{
        root: { borderBottom: `1px solid ${isDarkMode ? '#333333' : '#d6d6d6'}`, padding: '0 20px' },
      }}
    />
  );
};<|MERGE_RESOLUTION|>--- conflicted
+++ resolved
@@ -46,17 +46,7 @@
   const dispatch = useDispatch();
   const designerState = DesignerStore.getState();
 
-<<<<<<< HEAD
-  const isMonitoringView: boolean = useSelector(
-    createSelector(
-      (state: RootState) => state.designerOptions,
-      (state: any) => state.isMonitoringView
-    )
-  );
-
-=======
   const isMonitoringView = designerState.designerOptions.isMonitoringView;
->>>>>>> 6c7ffba8
   const designerIsDirty = useIsDesignerDirty();
 
   const { isLoading: isSaving, mutate: saveWorkflowMutate } = useMutation(async () => {
@@ -327,11 +317,7 @@
 
   return (
     <CommandBar
-<<<<<<< HEAD
-      items={isUnitTest ? unitTestItems : isMonitoringView ? monitoringViewItems : desingerItems}
-=======
-      items={isMonitoringView ? monitoringViewItems : designerItems}
->>>>>>> 6c7ffba8
+      items={isUnitTest ? unitTestItems : isMonitoringView ? monitoringViewItems : designerItems}
       ariaLabel="Use left and right arrow keys to navigate between commands"
       styles={{
         root: { borderBottom: `1px solid ${isDarkMode ? '#333333' : '#d6d6d6'}`, padding: '0 20px' },
