--- conflicted
+++ resolved
@@ -5,11 +5,7 @@
 import {
   serializeWorkflow as serializeBJSWorkflow,
   store as DesignerStore,
-<<<<<<< HEAD
   serializeUnitTestDefinition,
-  switchToWorkflowParameters,
-=======
->>>>>>> e87a5574
   useIsDesignerDirty,
   validateParameter,
   updateParameterValidation,
