--- conflicted
+++ resolved
@@ -10,11 +10,7 @@
 import type { ConnectionCreationInfo, LogicAppsV2 } from '@microsoft/logic-apps-shared';
 import type { ConnectionReferences } from '@microsoft/logic-apps-designer';
 import { DesignerProvider, BJSWorkflowProvider, Designer, getTheme, useThemeObserver } from '@microsoft/logic-apps-designer';
-<<<<<<< HEAD
-import { isEmptyString, Theme, isNullOrUndefined } from '@microsoft/logic-apps-shared';
-=======
 import { isEmptyString, isNullOrUndefined, Theme } from '@microsoft/logic-apps-shared';
->>>>>>> 6c7ffba8
 import type { FileSystemConnectionInfo, StandardApp } from '@microsoft/vscode-extension-logic-apps';
 import { ExtensionCommand } from '@microsoft/vscode-extension-logic-apps';
 import { useContext, useMemo, useState, useEffect } from 'react';
@@ -114,42 +110,7 @@
   }, [connectionData]);
 
   const getRunInstance = () => {
-<<<<<<< HEAD
-    if ((isMonitoringView || isUnitTest) && !isEmptyString(runId) && panelMetaData !== null) {
-      return services.runService.getRun(runId);
-    }
-    return;
-  };
-
-  const onRunInstanceSuccess = async (runDefinition: LogicAppsV2.RunInstanceDefinition) => {
-    if (isMonitoringView) {
-      const standardAppInstance = {
-        ...standardApp,
-        definition: runDefinition.properties.workflow.properties.definition,
-      } as StandardApp;
-      setRunInstance(runDefinition);
-      setStandardApp(standardAppInstance);
-    } else if (isUnitTest && isNullOrUndefined(unitTestDefinition)) {
-      const { triggerMocks, actionMocks } = await getRunInstanceMocks(runDefinition, services);
-
-      dispatch(
-        updateUnitTestDefinition({
-          unitTestDefinition: {
-            triggerMocks: triggerMocks,
-            actionMocks: actionMocks,
-            assertions: [],
-          },
-        })
-      );
-    }
-  };
-
-  const onRunInstanceError = async () => {
-    setRunInstance(null);
-    setStandardApp(undefined);
-=======
     return services.runService.getRun(runId);
->>>>>>> 6c7ffba8
   };
 
   const {
@@ -163,7 +124,7 @@
     refetchOnWindowFocus: false,
     refetchOnMount: true,
     initialData: null,
-    enabled: isMonitoringView && !isEmptyString(runId),
+    enabled: (isMonitoringView || isUnitTest) && !isEmptyString(runId),
   });
 
   useEffect(() => {
@@ -179,14 +140,29 @@
         setRunInstance(runData);
         setStandardApp(standardAppInstance);
       }
+    } else if (isUnitTest && isNullOrUndefined(unitTestDefinition)) {
+      const updateTestDefinition = async () => {
+        const { triggerMocks, actionMocks } = await getRunInstanceMocks(runData, services);
+
+        dispatch(
+          updateUnitTestDefinition({
+            unitTestDefinition: {
+              triggerMocks: triggerMocks,
+              actionMocks: actionMocks,
+              assertions: [],
+            },
+          })
+        );
+      };
+      updateTestDefinition();
     }
-  }, [runData, standardApp, isMonitoringView]);
+  }, [runData, standardApp, isMonitoringView, isUnitTest, unitTestDefinition, services, dispatch]);
 
   useEffect(() => {
-    if (isMonitoringView && !isEmptyString(runId)) {
+    if ((isMonitoringView || isUnitTest) && !isEmptyString(runId)) {
       refetch();
     }
-  }, [isMonitoringView, runId, services, refetch]);
+  }, [isMonitoringView, isUnitTest, runId, services, refetch]);
 
   useEffect(() => {
     setStandardApp(panelMetaData?.standardApp);
