import { defineProject } from 'vitest/config';
import packageJson from './package.json';
import path from 'path';

export default defineProject({
  plugins: [],
  resolve: {
    alias: {
      vscode: path.resolve(path.join(__dirname, 'node_modules', '@types', 'vscode', 'index.d.ts')),
<<<<<<< HEAD
=======
      '@microsoft/vscode-azext-azureauth/out/src/getSessionFromVSCode': '/__mocks__/vscode-azext-azureauth.ts',
>>>>>>> becf7d8d
    },
  },
  test: {
    name: packageJson.name,
<<<<<<< HEAD
    dir: './src',
    watch: false,
=======
>>>>>>> becf7d8d
    environment: 'node',
    setupFiles: ['test-setup.ts'],
    coverage: { enabled: true, provider: 'istanbul', include: ['src/**/*'], reporter: ['html', 'cobertura'] },
    restoreMocks: true,
  },
});<|MERGE_RESOLUTION|>--- conflicted
+++ resolved
@@ -7,19 +7,11 @@
   resolve: {
     alias: {
       vscode: path.resolve(path.join(__dirname, 'node_modules', '@types', 'vscode', 'index.d.ts')),
-<<<<<<< HEAD
-=======
       '@microsoft/vscode-azext-azureauth/out/src/getSessionFromVSCode': '/__mocks__/vscode-azext-azureauth.ts',
->>>>>>> becf7d8d
     },
   },
   test: {
     name: packageJson.name,
-<<<<<<< HEAD
-    dir: './src',
-    watch: false,
-=======
->>>>>>> becf7d8d
     environment: 'node',
     setupFiles: ['test-setup.ts'],
     coverage: { enabled: true, provider: 'istanbul', include: ['src/**/*'], reporter: ['html', 'cobertura'] },
