import type { Site } from '@azure/arm-appservice';
import { createWebSiteClient } from '@microsoft/vscode-azext-azureappservice';
import { uiUtils } from '@microsoft/vscode-azext-azureutils';
import type { IActionContext, ISubscriptionContext } from '@microsoft/vscode-azext-utils';
import { callWithTelemetryAndErrorHandling } from '@microsoft/vscode-azext-utils';
import type { AppResource, AppResourceResolver } from '@microsoft/vscode-azext-utils/hostapi';
import type { ContainerApp } from '@azure/arm-appcontainers';
import { ResourceGraphClient } from '@azure/arm-resourcegraph';
import { LogicAppResourceTree } from './app/tree/LogicAppResourceTree';
import { logicAppFilter } from './constants';
import { ext } from './extensionVariables';
import { DefaultAzureCredential } from '@azure/identity';

export class LogicAppResolver implements AppResourceResolver {
  private siteCacheLastUpdated = 0;
  private subscriptionLogicApps: Map<string, Site> = new Map<string, Site>();
  private subscriptionHybridLogicApps: Map<string, ContainerApp> = new Map<string, ContainerApp>();

  private listLogicAppsTask: Promise<void> | undefined;

  public async resolveResource(subContext: ISubscriptionContext, resource: AppResource): Promise<LogicAppResourceTree | undefined> {
    return await callWithTelemetryAndErrorHandling('resolveResource', async (context: IActionContext) => {
      const site: Site = await this.getAppResourceSite(context, subContext, resource);
      if (!site) {
        return;
      }
      return LogicAppResourceTree.createLogicAppResourceTree(context, subContext, site);
    });
  }

  /**
   * Determines if the given resource matches the specified logic app criteria.
   * @param resource - The resource to be checked.
   * @returns A boolean value indicating whether the resource matches the criteria.
   */
  public matchesResource(resource: AppResource): boolean {
    return resource.type.toLowerCase() === logicAppFilter.type && resource.kind?.toLowerCase() === logicAppFilter.kind;
  }

  /**
   * Retrieves the subscription logic apps for a given subscription.
   * @param context - The action context.
   * @param subContext - The subscription context.
   * @returns A Promise that resolves to a Map of subscription sites.
   */
  private async getSubscriptionLogicApps(
    context: IActionContext,
    subContext: ISubscriptionContext
  ): Promise<{ logicApps: Map<string, Site>; hybridLogicApps: Map<string, ContainerApp> }> {
    const client = await createWebSiteClient({ ...context, ...subContext });
    const credential = new DefaultAzureCredential();
    const resourceGraphClient = new ResourceGraphClient(credential);

    if (this.siteCacheLastUpdated < Date.now() - 1000 * 3) {
      this.siteCacheLastUpdated = Date.now();

<<<<<<< HEAD
    listOfSites.forEach((item: Site) => {
      const workflowId = item.id.toLowerCase();
      subscriptionSites.set(workflowId, item);
    });
=======
      const promiseLogicApp: Promise<void> = new Promise((resolve, reject) => {
        this.subscriptionLogicApps.clear();
        uiUtils
          .listAllIterator(client.webApps.list())
          .then((sites) => {
            for (const site of sites) {
              const workflowId = site.id.toLowerCase();
              this.subscriptionLogicApps.set(workflowId, site);
            }
            ext.subscriptionLogicAppMap.set(subContext.subscriptionId, this.subscriptionLogicApps);
            resolve();
          })
          .catch((error) => {
            reject(error);
          });
      });
>>>>>>> becf7d8d

      const promiseHybridLogicApp: Promise<void> = new Promise((resolve, reject) => {
        this.subscriptionHybridLogicApps.clear();
        resourceGraphClient
          .resources({
            query: 'resources | where type =~ "microsoft.app/containerApps"',
            subscriptions: [subContext.subscriptionId],
          })
          .then((listOfContainerSites) => {
            const listOfHybridSites = listOfContainerSites.data.filter(
              (site) => site.properties.managedEnvironmentId === null && site.extendedLocation
            );
            listOfHybridSites.forEach((item: ContainerApp) => {
              this.subscriptionHybridLogicApps.set(item.id, item);
            });
            ext.subscriptionHybridLogicAppMap.set(subContext.subscriptionId, this.subscriptionHybridLogicApps);

<<<<<<< HEAD
  static async getAppResourceSite(context: IActionContext, subContext: ISubscriptionContext, resource: AppResource): Promise<Site> {
    const logicAppsSites = ext.logicAppSitesMap.get(subContext.subscriptionId);
    let site: Site;
    const workflowId = resource.id.toLowerCase();

    if (logicAppsSites) {
      site = logicAppsSites.get(workflowId);
    } else {
      const subscriptionSites = await LogicAppResolver.getSubscriptionSites(context, subContext);
      site = subscriptionSites.get(workflowId);
=======
            resolve();
          })
          .catch((error) => {
            if (error?.statusCode !== 400) {
              reject(error);
            } else {
              resolve();
            }
          });
      });

      this.listLogicAppsTask = new Promise((resolve, reject) => {
        Promise.all([promiseLogicApp, promiseHybridLogicApp])
          .then(() => {
            resolve();
          })
          .catch((error) => {
            reject(error);
          });
      });
    }
    await this.listLogicAppsTask;
    return { logicApps: this.subscriptionLogicApps, hybridLogicApps: this.subscriptionHybridLogicApps };
  }

  /**
   * Retrieves the Site associated with the given AppResource.
   *
   * @param context - The IActionContext object.
   * @param subContext - The ISubscriptionContext object.
   * @param resource - The AppResource object.
   * @returns A Promise that resolves to the Site associated with the AppResource.
   */
  private async getAppResourceSite(context: IActionContext, subContext: ISubscriptionContext, resource: AppResource): Promise<Site> {
    const workflowId = resource.id.toLowerCase();
    const logicAppMap = ext.subscriptionLogicAppMap.get(subContext.subscriptionId);

    if (logicAppMap) {
      return logicAppMap.get(workflowId);
>>>>>>> becf7d8d
    }
    const subscriptionSites = await this.getSubscriptionLogicApps(context, subContext);
    return subscriptionSites.logicApps.get(workflowId);
  }

  /**
   * Retrieves the application resource site by subscription.
   *
   * @param context - The action context.
   * @param subContext - The subscription context.
   * @returns A promise that resolves to a map of logic app IDs and their corresponding sites.
   */
  public async getAppResourceSiteBySubscription(
    context: IActionContext,
    subContext: ISubscriptionContext
  ): Promise<{ logicApps: Map<string, Site>; hybridLogicApps: Map<string, ContainerApp> }> {
    const logicAppMap = ext.subscriptionLogicAppMap.get(subContext.subscriptionId);
    const hybridLogicAppMap = ext.subscriptionHybridLogicAppMap.get(subContext.subscriptionId);

    if (!logicAppMap || !hybridLogicAppMap) {
      return await this.getSubscriptionLogicApps(context, subContext);
    }
    return {
      logicApps: logicAppMap,
      hybridLogicApps: hybridLogicAppMap,
    };
  }
}<|MERGE_RESOLUTION|>--- conflicted
+++ resolved
@@ -54,12 +54,6 @@
     if (this.siteCacheLastUpdated < Date.now() - 1000 * 3) {
       this.siteCacheLastUpdated = Date.now();
 
-<<<<<<< HEAD
-    listOfSites.forEach((item: Site) => {
-      const workflowId = item.id.toLowerCase();
-      subscriptionSites.set(workflowId, item);
-    });
-=======
       const promiseLogicApp: Promise<void> = new Promise((resolve, reject) => {
         this.subscriptionLogicApps.clear();
         uiUtils
@@ -76,7 +70,6 @@
             reject(error);
           });
       });
->>>>>>> becf7d8d
 
       const promiseHybridLogicApp: Promise<void> = new Promise((resolve, reject) => {
         this.subscriptionHybridLogicApps.clear();
@@ -94,18 +87,6 @@
             });
             ext.subscriptionHybridLogicAppMap.set(subContext.subscriptionId, this.subscriptionHybridLogicApps);
 
-<<<<<<< HEAD
-  static async getAppResourceSite(context: IActionContext, subContext: ISubscriptionContext, resource: AppResource): Promise<Site> {
-    const logicAppsSites = ext.logicAppSitesMap.get(subContext.subscriptionId);
-    let site: Site;
-    const workflowId = resource.id.toLowerCase();
-
-    if (logicAppsSites) {
-      site = logicAppsSites.get(workflowId);
-    } else {
-      const subscriptionSites = await LogicAppResolver.getSubscriptionSites(context, subContext);
-      site = subscriptionSites.get(workflowId);
-=======
             resolve();
           })
           .catch((error) => {
@@ -145,7 +126,6 @@
 
     if (logicAppMap) {
       return logicAppMap.get(workflowId);
->>>>>>> becf7d8d
     }
     const subscriptionSites = await this.getSubscriptionLogicApps(context, subContext);
     return subscriptionSites.logicApps.get(workflowId);
