--- conflicted
+++ resolved
@@ -1,11 +1,7 @@
 {
   "name": "vscode-azurelogicapps",
   "displayName": "Azure Logic Apps (Standard)",
-<<<<<<< HEAD
-  "version": "4.65.0",
-=======
   "version": "5.6.0",
->>>>>>> becf7d8d
   "aiKey": "setInGitHubBuild",
   "repository": "https://github.com/Azure/LogicAppsUX",
   "main": "main.js",
