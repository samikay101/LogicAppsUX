--- conflicted
+++ resolved
@@ -878,7 +878,6 @@
           "azureLogicAppsStandard.showTargetFrameworkWarning": {
             "type": "boolean",
             "description": "Show a warning after detecting an Azure Functions .NET project with mismatched target frameworks.",
-<<<<<<< HEAD
             "default": true
           },
           "azureLogicAppsStandard.showStartDesignTimeMessage": {
@@ -886,15 +885,6 @@
             "description": "Show a message asking customers if they want to start the background design-time process at project load time.",
             "default": true
           },
-=======
-            "default": true
-          },
-          "azureLogicAppsStandard.showStartDesignTimeMessage": {
-            "type": "boolean",
-            "description": "Show a message asking customers if they want to start the background design-time process at project load time.",
-            "default": true
-          },
->>>>>>> 3eab122d
           "azureLogicAppsStandard.autoStartDesignTime": {
             "type": "boolean",
             "description": "Start background design-time process at project load time.",
@@ -905,14 +895,40 @@
             "description": "Enable automatic validation and installation for runtime dependencies at the configured path. (Preview)",
             "default": null
           },
-<<<<<<< HEAD
           "azureLogicAppsStandard.autoBinariesInstallation": {
             "type": "boolean",
             "description": "Enable automatic validation and installation for binary dependencies.",
             "default": null
           },
-=======
->>>>>>> 3eab122d
+          "azureLogicAppsStandard.showAutoStartAzuriteWarning": {
+            "type": "boolean",
+            "description": "Show a warning asking if user's would like to configure Azurite auto start.",
+            "default": false
+          },
+          "azureLogicAppsStandard.autoStartAzurite": {
+            "type": "boolean",
+            "description": "Start Azurite when project starts.",
+            "default": true
+          },
+          "azureLogicAppsStandard.azuriteLocationSetting": {
+            "type": "string",
+            "description": "Default location for Azurite repository for Logic Apps Standard Workspaces"
+          },
+          "azureLogicAppsStandard.showStartDesignTimeMessage": {
+            "type": "boolean",
+            "description": "Show a message asking customers if they want to start the background design-time process at project load time.",
+            "default": true
+          },
+          "azureLogicAppsStandard.autoStartDesignTime": {
+            "type": "boolean",
+            "description": "Start background design-time process at project load time.",
+            "default": true
+          },
+          "azureLogicAppsStandard.autoRuntimeDependenciesValidationAndInstallation": {
+            "type": "boolean",
+            "description": "Enable automatic validation and installation for runtime dependencies at the configured path. (Preview)",
+            "default": null
+          },
           "azureLogicAppsStandard.showAutoStartAzuriteWarning": {
             "type": "boolean",
             "description": "Show a warning asking if user's would like to configure Azurite auto start.",
