--- conflicted
+++ resolved
@@ -865,7 +865,6 @@
             "description": "Show a warning after detecting an Azure Functions .NET project with mismatched target frameworks.",
             "default": true
           },
-<<<<<<< HEAD
           "azureLogicAppsStandard.showStartDesignTimeMessage": {
             "type": "boolean",
             "description": "Show a message asking customers if they want to start the background design-time process at project load time.",
@@ -889,12 +888,11 @@
           "azureLogicAppsStandard.azuriteLocationSetting": {
             "type": "string",
             "description": "Default location for Azurite repository for Logic Apps Standard Workspaces"
-=======
+          },
           "azureLogicAppsStandard.useExpandedFunctionCards": {
             "type": "boolean",
             "default": true,
             "description": "Default the data mapper to use the expanded function cards."
->>>>>>> 210b3d37
           }
         }
       }
