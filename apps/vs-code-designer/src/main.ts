import { LogicAppResolver } from './LogicAppResolver';
import { runPostWorkflowCreateStepsFromCache } from './app/commands/createCodeless/createCodelessSteps/WorkflowCreateStepBase';
import { runPostExtractStepsFromCache } from './app/commands/createNewCodeProject/CodeProjectBase/ProcessPackageStep';
import { supportedDataMapDefinitionFileExts, supportedSchemaFileExts } from './app/commands/dataMapper/extensionConfig';
import { promptParameterizeConnections } from './app/commands/parameterizeConnections';
import { registerCommands } from './app/commands/registerCommands';
import { getResourceGroupsApi } from './app/resourcesExtension/getExtensionApi';
import type { AzureAccountTreeItemWithProjects } from './app/tree/AzureAccountTreeItemWithProjects';
import { downloadExtensionBundle } from './app/utils/bundleFeed';
import { stopDesignTimeApi } from './app/utils/codeless/startDesignTimeApi';
import { UriHandler } from './app/utils/codeless/urihandler';
import { getExtensionVersion } from './app/utils/extension';
import { registerFuncHostTaskEvents } from './app/utils/funcCoreTools/funcHostTask';
import { verifyVSCodeConfigOnActivate } from './app/utils/vsCodeConfig/verifyVSCodeConfigOnActivate';
import { extensionCommand, logicAppFilter } from './constants';
import { ext } from './extensionVariables';
import { startOnboarding } from './onboarding';
import { registerAppServiceExtensionVariables } from '@microsoft/vscode-azext-azureappservice';
import { verifyLocalConnectionKeys } from './app/utils/appSettings/connectionKeys';
import {
  callWithTelemetryAndErrorHandling,
  createAzExtOutputChannel,
  registerEvent,
  registerReportIssueCommand,
  registerUIExtensionVariables,
  getAzExtResourceType,
} from '@microsoft/vscode-azext-utils';
import type { IActionContext } from '@microsoft/vscode-azext-utils';
import * as vscode from 'vscode';
import TelemetryReporter from '@vscode/extension-telemetry';

const perfStats = {
  loadStartTime: Date.now(),
  loadEndTime: undefined,
};

const telemetryString = 'setInGitHubBuild';

export async function activate(context: vscode.ExtensionContext) {
  vscode.commands.executeCommand(
    'setContext',
    extensionCommand.dataMapSetSupportedDataMapDefinitionFileExts,
    supportedDataMapDefinitionFileExts
  );
  vscode.commands.executeCommand('setContext', extensionCommand.dataMapSetSupportedSchemaFileExts, supportedSchemaFileExts);
  vscode.commands.executeCommand('setContext', extensionCommand.dataMapSetSupportedFileExts, [
    ...supportedDataMapDefinitionFileExts,
    ...supportedSchemaFileExts,
  ]);

  ext.context = context;
  ext.telemetryReporter = new TelemetryReporter(telemetryString);
  context.subscriptions.push(ext.telemetryReporter);

  ext.outputChannel = createAzExtOutputChannel('Azure Logic Apps (Standard)', ext.prefix);
  registerUIExtensionVariables(ext);
  registerAppServiceExtensionVariables(ext);

  await callWithTelemetryAndErrorHandling(extensionCommand.activate, async (activateContext: IActionContext) => {
    activateContext.telemetry.properties.isActivationEvent = 'true';
    activateContext.telemetry.measurements.mainFileLoad = (perfStats.loadEndTime - perfStats.loadStartTime) / 1000;

    runPostWorkflowCreateStepsFromCache();
    runPostExtractStepsFromCache();

    try {
      await downloadExtensionBundle(activateContext);
    } catch (error) {
      // log the error message to telemetry.
      const errorMessage = `Error downloading and extracting the Logic Apps Standard extension bundle: ${error.message}`;
      activateContext.telemetry.properties.errorMessage = errorMessage;
    }
    promptParameterizeConnections(activateContext, true);
    verifyLocalConnectionKeys(activateContext, true);
    await startOnboarding(activateContext);
    //await prepareTestExplorer(context, activateContext);

    ext.extensionVersion = getExtensionVersion();
    ext.currentBundleVersion = activateContext.telemetry.properties.latestBundleVersion;
    ext.latestBundleVersion = activateContext.telemetry.properties.latestBundleVersion;

    ext.rgApi = await getResourceGroupsApi();
    // @ts-ignore
    ext.azureAccountTreeItem = ext.rgApi.appResourceTree._rootTreeItem as AzureAccountTreeItemWithProjects;

    activateContext.telemetry.properties.lastStep = 'verifyVSCodeConfigOnActivate';
    callWithTelemetryAndErrorHandling(extensionCommand.validateLogicAppProjects, async (actionContext: IActionContext) => {
      await verifyVSCodeConfigOnActivate(actionContext, vscode.workspace.workspaceFolders);
    });

    activateContext.telemetry.properties.lastStep = 'registerEvent';
    registerEvent(
      extensionCommand.validateLogicAppProjects,
      vscode.workspace.onDidChangeWorkspaceFolders,
      async (actionContext: IActionContext, event: vscode.WorkspaceFoldersChangeEvent) => {
        await verifyVSCodeConfigOnActivate(actionContext, event.added);
      }
    );

    context.subscriptions.push(ext.outputChannel);
    context.subscriptions.push(ext.azureAccountTreeItem);

    activateContext.telemetry.properties.lastStep = 'registerReportIssueCommand';
    registerReportIssueCommand(extensionCommand.reportIssue);
    activateContext.telemetry.properties.lastStep = 'registerCommands';
    registerCommands();
    activateContext.telemetry.properties.lastStep = 'registerFuncHostTaskEvents';
    registerFuncHostTaskEvents();

    ext.rgApi.registerApplicationResourceResolver(getAzExtResourceType(logicAppFilter), new LogicAppResolver());

    vscode.window.registerUriHandler(new UriHandler());
  });
}

export function deactivate(): Promise<any> {
  stopDesignTimeApi();
<<<<<<< HEAD
  ext.unitTestController?.dispose();
=======
  ext.telemetryReporter.dispose();
>>>>>>> 4e36e74f
  return undefined;
}

perfStats.loadEndTime = Date.now();<|MERGE_RESOLUTION|>--- conflicted
+++ resolved
@@ -115,11 +115,8 @@
 
 export function deactivate(): Promise<any> {
   stopDesignTimeApi();
-<<<<<<< HEAD
   ext.unitTestController?.dispose();
-=======
   ext.telemetryReporter.dispose();
->>>>>>> 4e36e74f
   return undefined;
 }
 
