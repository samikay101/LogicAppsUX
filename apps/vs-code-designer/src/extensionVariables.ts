/*---------------------------------------------------------------------------------------------
 *  Copyright (c) Microsoft Corporation. All rights reserved.
 *  Licensed under the MIT License. See License.txt in the project root for license information.
 *--------------------------------------------------------------------------------------------*/
import type { AzureAccountTreeItemWithProjects } from './app/tree/AzureAccountTreeItemWithProjects';
<<<<<<< HEAD
import { dotnet, func, node, npm } from './constants';
=======
import { func } from './constants';
import type { Site } from '@azure/arm-appservice';
>>>>>>> 7c6db334
import type { IAzExtOutputChannel } from '@microsoft/vscode-azext-utils';
import type { AzureHostExtensionApi } from '@microsoft/vscode-azext-utils/hostapi';
import type * as cp from 'child_process';
import type { ExtensionContext, WebviewPanel } from 'vscode';

/**
 * Namespace for common variables used throughout the extension. They must be initialized in the activate() method of extension.ts
 */
// eslint-disable-next-line @typescript-eslint/no-namespace
export namespace ext {
  export let context: ExtensionContext;
  export let workflowDesignTimePort: number;
  export let workflowDesignChildProcess: cp.ChildProcess | undefined;
  export let workflowDotNetProcess: cp.ChildProcess | undefined;
  export let workflowNodeProcess: cp.ChildProcess | undefined;
  export let outputChannel: IAzExtOutputChannel;
  export let workflowRuntimePort: number;
  export let extensionVersion: string;
  export const prefix = 'azureLogicAppsStandard';

  // Tree item view
  export let azureAccountTreeItem: AzureAccountTreeItemWithProjects;
  export const treeViewName = 'azLogicApps';
  export let deploymentFolderPath: string;
  export const logicAppSitesMap: Map<string, Map<string, Site>> = new Map();

  // Resource group API
  export let rgApi: AzureHostExtensionApi;

  // Functions
  export const funcCliPath: string = func;

  // DotNet
  export const dotNetCliPath: string = dotnet;

  // Node Js
  export const nodeJsCliPath: string = node;
  export const npmCliPath: string = npm;

  // WebViews
  export enum webViewKey {
    designerLocal = 'designerLocal',
    designerAzure = 'designerAzure',
    monitoring = 'monitoring',
    export = 'export',
    overview = 'overview',
  }

  export const openWebviewPanels: Record<string, Record<string, WebviewPanel>> = {
    [webViewKey.designerLocal]: {},
    [webViewKey.designerAzure]: {},
    [webViewKey.monitoring]: {},
    [webViewKey.export]: {},
    [webViewKey.overview]: {},
  };
}

export enum ExtensionCommand {
  select_folder = 'select-folder',
  initialize = 'initialize',
  loadRun = 'LoadRun',
  dispose = 'dispose',
  initialize_frame = 'initialize-frame',
  update_access_token = 'update-access-token',
  update_export_path = 'update-export-path',
  export_package = 'export-package',
  add_status = 'add-status',
  set_final_status = 'set-final-status',
}<|MERGE_RESOLUTION|>--- conflicted
+++ resolved
@@ -3,12 +3,8 @@
  *  Licensed under the MIT License. See License.txt in the project root for license information.
  *--------------------------------------------------------------------------------------------*/
 import type { AzureAccountTreeItemWithProjects } from './app/tree/AzureAccountTreeItemWithProjects';
-<<<<<<< HEAD
 import { dotnet, func, node, npm } from './constants';
-=======
-import { func } from './constants';
 import type { Site } from '@azure/arm-appservice';
->>>>>>> 7c6db334
 import type { IAzExtOutputChannel } from '@microsoft/vscode-azext-utils';
 import type { AzureHostExtensionApi } from '@microsoft/vscode-azext-utils/hostapi';
 import type * as cp from 'child_process';
