/*---------------------------------------------------------------------------------------------
 *  Copyright (c) Microsoft Corporation. All rights reserved.
 *  Licensed under the MIT License. See License.txt in the project root for license information.
 *--------------------------------------------------------------------------------------------*/
import { isNullOrUndefined } from '@microsoft/logic-apps-shared';
import { localSettingsFileName, managementApiPrefix, workflowAppApiVersion } from '../../../constants';
import { ext } from '../../../extensionVariables';
import { localize } from '../../../localize';
import { RemoteWorkflowTreeItem } from '../../tree/remoteWorkflowsTree/RemoteWorkflowTreeItem';
import { getLocalSettingsJson } from '../../utils/appSettings/localSettings';
import {
  cacheWebviewPanel,
  getStandardAppData,
  getWorkflowManagementBaseURI,
  removeWebviewPanelFromCache,
  tryGetWebviewPanel,
} from '../../utils/codeless/common';
import { getLogicAppProjectRoot } from '../../utils/codeless/connection';
import { getAuthorizationToken } from '../../utils/codeless/getAuthorizationToken';
import { getWebViewHTML } from '../../utils/codeless/getWebViewHTML';
import { sendRequest } from '../../utils/requestUtils';
import { getWorkflowNode } from '../../utils/workspace';
import type { IAzureConnectorsContext } from './azureConnectorWizard';
import { openMonitoringView } from './openMonitoringView/openMonitoringView';
import { createUnitTest } from './unitTest/createUnitTest';
import type { ServiceClientCredentials } from '@azure/ms-rest-js';
import type { IActionContext } from '@microsoft/vscode-azext-utils';
import type { ICallbackUrlResponse } from '@microsoft/vscode-extension-logic-apps';
import { ExtensionCommand, ProjectName } from '@microsoft/vscode-extension-logic-apps';
import { readFileSync } from 'fs';
import { basename, dirname, join } from 'path';
import * as path from 'path';
import * as vscode from 'vscode';

export async function openOverview(context: IAzureConnectorsContext, node: vscode.Uri | RemoteWorkflowTreeItem | undefined): Promise<void> {
  let workflowFilePath: string;
  let workflowName = '';
  let workflowContent: any;
  let baseUrl: string;
  let apiVersion: string;
  let accessToken: string;
  let isLocal: boolean;
  let callbackInfo: ICallbackUrlResponse | undefined;
  let panelName = '';
  let corsNotice: string | undefined;
  let localSettings: Record<string, string> = {};
  let credentials: ServiceClientCredentials;
  let isWorkflowRuntimeRunning: boolean;
  const workflowNode = getWorkflowNode(node);
  const panelGroupKey = ext.webViewKey.overview;

  if (workflowNode instanceof vscode.Uri) {
    workflowFilePath = workflowNode.fsPath;
    workflowName = basename(dirname(workflowFilePath));
    panelName = `${vscode.workspace.name}-${workflowName}-overview`;
    workflowContent = JSON.parse(readFileSync(workflowFilePath, 'utf8'));
    baseUrl = `http://localhost:${ext.workflowRuntimePort}${managementApiPrefix}`;
    apiVersion = '2019-10-01-edge-preview';
    accessToken = '';
    const triggerName = getRequestTriggerName(workflowContent.definition);
    callbackInfo = await getLocalWorkflowCallbackInfo(
      context,
      `${baseUrl}/workflows/${workflowName}/triggers/${triggerName}/listCallbackUrl?api-version=${apiVersion}`
    );
    isLocal = true;

    const projectPath = await getLogicAppProjectRoot(context, workflowFilePath);
    localSettings = projectPath ? (await getLocalSettingsJson(context, join(projectPath, localSettingsFileName))).Values || {} : {};
    isWorkflowRuntimeRunning = !isNullOrUndefined(ext.workflowRuntimePort);
  } else if (workflowNode instanceof RemoteWorkflowTreeItem) {
    workflowName = workflowNode.name;
    panelName = `${workflowNode.id}-${workflowName}-overview`;
    workflowContent = workflowNode.workflowFileContent;
    credentials = workflowNode.credentials;
    accessToken = await getAuthorizationToken(credentials);
    baseUrl = getWorkflowManagementBaseURI(workflowNode);
    apiVersion = workflowAppApiVersion;
    callbackInfo = await workflowNode.getCallbackUrl(workflowNode, getRequestTriggerName(workflowContent.definition));
    corsNotice = localize('CorsNotice', 'To view runs, set "*" to allowed origins in the CORS setting.');
    isLocal = false;
    isWorkflowRuntimeRunning = true;
  }

  const existingPanel: vscode.WebviewPanel | undefined = tryGetWebviewPanel(panelGroupKey, panelName);

  if (existingPanel) {
    if (!existingPanel.active) {
      existingPanel.reveal(vscode.ViewColumn.Active);
    }

    return;
  }

  const options: vscode.WebviewOptions & vscode.WebviewPanelOptions = {
    enableScripts: true,
    retainContextWhenHidden: true,
  };
  const { name, kind, operationOptions, statelessRunMode } = getStandardAppData(workflowName, workflowContent);
  const workflowProps = {
    name,
    stateType: getWorkflowStateType(name, kind, localSettings),
    operationOptions,
    statelessRunMode,
    callbackInfo,
  };

  const panel: vscode.WebviewPanel = vscode.window.createWebviewPanel(
    'workflowOverview',
    `${workflowName}-overview`,
    vscode.ViewColumn.Active,
    options
  );

  panel.iconPath = {
    light: vscode.Uri.file(path.join(ext.context.extensionPath, 'assets', 'light', 'Codeless.svg')),
    dark: vscode.Uri.file(path.join(ext.context.extensionPath, 'assets', 'dark', 'Codeless.svg')),
  };

  panel.webview.html = await getWebViewHTML('vs-code-react', panel);

  let interval: NodeJS.Timeout;
  panel.webview.onDidReceiveMessage(async (message) => {
    switch (message.command) {
      case ExtensionCommand.loadRun: {
        openMonitoringView(context, workflowNode, message.item.id, workflowFilePath);
        break;
      }
      case ExtensionCommand.initialize: {
        panel.webview.postMessage({
          command: ExtensionCommand.initialize_frame,
          data: {
            apiVersion: apiVersion,
            baseUrl: baseUrl,
            corsNotice,
            accessToken: accessToken,
            workflowProperties: workflowProps,
            project: ProjectName.overview,
            hostVersion: ext.extensionVersion,
            isLocal: isLocal,
            isWorkflowRuntimeRunning: isWorkflowRuntimeRunning,
          },
        });
        // Just shipping the access Token every 5 seconds is easier and more
        // performant that asking for it every time and waiting.
        interval = setInterval(async () => {
          const updatedAccessToken = await getAuthorizationToken(credentials);

          if (updatedAccessToken !== accessToken) {
            accessToken = updatedAccessToken;
            panel.webview.postMessage({
              command: ExtensionCommand.update_access_token,
              data: {
                accessToken,
              },
            });
          }
        }, 5000);
        break;
<<<<<<< HEAD
      case ExtensionCommand.createUnitTest:
        await createUnitTest(context, workflowNode as vscode.Uri, message.runId);
        break;
=======
      }
>>>>>>> 38433541
      default:
        break;
    }
  }, ext.context.subscriptions);

  panel.onDidDispose(
    () => {
      removeWebviewPanelFromCache(panelGroupKey, panelName);
      clearInterval(interval);
    },
    null,
    ext.context.subscriptions
  );
  cacheWebviewPanel(panelGroupKey, panelName, panel);
}

function getRequestTriggerName(definition: any): string | undefined {
  const { triggers } = definition;
  for (const triggerName of Object.keys(triggers)) {
    if (triggers[triggerName].type.toLowerCase() === 'request') {
      return triggerName;
    }
  }

  return undefined;
}

async function getLocalWorkflowCallbackInfo(context: IActionContext, url: string): Promise<ICallbackUrlResponse | undefined> {
  try {
    const response: string = await sendRequest(context, {
      url,
      method: 'POST',
    });
    return JSON.parse(response);
  } catch (error) {
    return undefined;
  }
}

function getWorkflowStateType(workflowName: string, kind: string, settings: Record<string, string>): string {
  const settingName = `Workflows.${workflowName}.OperationOptions`;
  return kind?.toLowerCase() === 'stateful'
    ? localize('logicapps.stateful', 'Stateful')
    : settings[settingName]?.toLowerCase() === 'withstatelessrunhistory'
      ? localize('logicapps.statelessDebug', 'Stateless (debug mode)')
      : localize('logicapps.stateless', 'Stateless');
}<|MERGE_RESOLUTION|>--- conflicted
+++ resolved
@@ -156,13 +156,12 @@
           }
         }, 5000);
         break;
-<<<<<<< HEAD
-      case ExtensionCommand.createUnitTest:
+      }
+
+      case ExtensionCommand.createUnitTest: {
         await createUnitTest(context, workflowNode as vscode.Uri, message.runId);
         break;
-=======
       }
->>>>>>> 38433541
       default:
         break;
     }
