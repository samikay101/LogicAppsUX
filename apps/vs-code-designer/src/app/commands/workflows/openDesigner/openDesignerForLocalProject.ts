--- conflicted
+++ resolved
@@ -48,20 +48,11 @@
 
   constructor(context: IActionContext, node: Uri, unitTestName?: string, unitTestDefinition?: any, runId?: string) {
     const workflowName = path.basename(path.dirname(node.fsPath));
-<<<<<<< HEAD
-    const apiVersion = '2018-11-01';
     const panelName = `${workspace.name}-${workflowName}${unitTestName ? `-${unitTestName}` : ''}`;
-=======
-    const panelName = `${workspace.name}-${workflowName}`;
->>>>>>> becf7d8d
     const panelGroupKey = ext.webViewKey.designerLocal;
     const runName = runId ? runId.split('/').slice(-1)[0] : '';
 
-<<<<<<< HEAD
-    super(context, workflowName, panelName, apiVersion, panelGroupKey, !!unitTestName, true, false, runName);
-=======
-    super(context, workflowName, panelName, workflowAppApiVersion, panelGroupKey, false, true, false);
->>>>>>> becf7d8d
+    super(context, workflowName, panelName, workflowAppApiVersion, panelGroupKey, !!unitTestName, true, false, runName);
 
     this.unitTestName = unitTestName;
     this.isUnitTest = !!unitTestName;
