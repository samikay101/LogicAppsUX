--- conflicted
+++ resolved
@@ -102,12 +102,7 @@
   }
 
   private async getDesignerPanelMetadata(): Promise<IDesignerPanelMetadata> {
-<<<<<<< HEAD
-    const credentials: ServiceClientCredentials = this.node.credentials;
-    const accessToken: string = await getAuthorizationToken(credentials);
-=======
     const accessToken: string = await getAuthorizationToken();
->>>>>>> becf7d8d
 
     return {
       panelId: this.panelName,
