--- conflicted
+++ resolved
@@ -12,15 +12,7 @@
 import * as vscode from 'vscode';
 
 export abstract class OpenMonitoringViewBase extends OpenDesignerBase {
-<<<<<<< HEAD
-  protected panel: WebviewPanel;
-  protected panelGroupKey: ext.webViewKey;
-  protected baseUrl: string;
-  protected workflowName: string;
-=======
-  protected runId: string;
   protected runName: string;
->>>>>>> f4e1f8bd
   protected workflowFilePath: string;
   protected localSettings: Record<string, string>;
 
