--- conflicted
+++ resolved
@@ -25,11 +25,7 @@
       ? {
           options: {
             env: {
-<<<<<<< HEAD
-              PATH: '${config:azureLogicAppsStandard.dependenciesPath}\\NodeJs;${config:azureLogicAppsStandard.dependenciesPath}\\DotNetSDK;$env:PATH',
-=======
               PATH: '${config:azureLogicAppsStandard.autoRuntimeDependenciesPath}\\NodeJs;${config:azureLogicAppsStandard.autoRuntimeDependenciesPath}\\DotNetSDK;$env:PATH',
->>>>>>> 99b15b8d
             },
           },
         }
