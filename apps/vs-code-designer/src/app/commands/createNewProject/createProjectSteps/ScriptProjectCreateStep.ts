/*---------------------------------------------------------------------------------------------
 *  Copyright (c) Microsoft Corporation. All rights reserved.
 *  Licensed under the MIT License. See License.txt in the project root for license information.
 *--------------------------------------------------------------------------------------------*/
import {
  ProjectDirectoryPath,
  appKindSetting,
  azureWebJobsStorageKey,
<<<<<<< HEAD
=======
  funcIgnoreFileName,
>>>>>>> becf7d8d
  gitignoreFileName,
  hostFileName,
  localSettingsFileName,
  logicAppKind,
  workerRuntimeKey,
} from '../../../../constants';
import { addDefaultBundle } from '../../../utils/bundleFeed';
import { confirmOverwriteFile, writeFormattedJson } from '../../../utils/fs';
import { getFunctionsWorkerRuntime } from '../../../utils/vsCodeConfig/settings';
import { ProjectCreateStepBase } from './ProjectCreateStepBase';
import { nonNullProp } from '@microsoft/vscode-azext-utils';
import type { IActionContext } from '@microsoft/vscode-azext-utils';
import type { IHostJsonV1, IHostJsonV2, ILocalSettingsJson, IProjectWizardContext } from '@microsoft/vscode-extension-logic-apps';
import { FuncVersion } from '@microsoft/vscode-extension-logic-apps';
import * as fse from 'fs-extra';
import * as os from 'os';
import * as path from 'path';
import type { Progress } from 'vscode';
import { getGitIgnoreContent } from '../../../utils/git';

export class ScriptProjectCreateStep extends ProjectCreateStepBase {
  protected funcignore: string[] = [
    '__blobstorage__',
    '__queuestorage__',
    '__azurite_db*__.json',
    '.git*',
    '.vscode',
    localSettingsFileName,
    'test',
    '.debug',
  ];
  protected gitignore = '';
  protected supportsManagedDependencies = false;

  public async executeCore(
    context: IProjectWizardContext,
    _progress: Progress<{ message?: string | undefined; increment?: number | undefined }>
  ): Promise<void> {
    const version: FuncVersion = nonNullProp(context, 'version');
    const hostJsonPath: string = path.join(context.projectPath, hostFileName);

    if (await confirmOverwriteFile(context, hostJsonPath)) {
      const hostJson: IHostJsonV2 | IHostJsonV1 = version === FuncVersion.v1 ? {} : await this.getHostContent(context);
      await writeFormattedJson(hostJsonPath, hostJson);
    }

    const localSettingsJsonPath: string = path.join(context.projectPath, localSettingsFileName);
    if (await confirmOverwriteFile(context, localSettingsJsonPath)) {
      const localSettingsJson: ILocalSettingsJson = {
        IsEncrypted: false,
        Values: {
          [azureWebJobsStorageKey]: '',
          [appKindSetting]: logicAppKind,
          [ProjectDirectoryPath]: path.join(context.projectPath),
        },
      };

      const functionsWorkerRuntime: string | undefined = getFunctionsWorkerRuntime(context.language);
      if (functionsWorkerRuntime) {
        // tslint:disable-next-line:no-non-null-assertion
        localSettingsJson.Values[workerRuntimeKey] = functionsWorkerRuntime;
      }

      await writeFormattedJson(localSettingsJsonPath, localSettingsJson);
    }

    // Determine the base directory for the .gitignore file.
    // If 'isWorkspaceWithFunctions' is explicitly false (neither true nor null),
    // use the parent directory of 'workspacePath'. Otherwise, use 'projectPath'.
    const baseDirectory =
      !context.isWorkspaceWithFunctions && context.isWorkspaceWithFunctions !== null
        ? path.dirname(context.workspacePath)
        : context.projectPath;
    const gitignorePath = path.join(baseDirectory, gitignoreFileName);

    if (await confirmOverwriteFile(context, gitignorePath)) {
      await fse.writeFile(gitignorePath, this.gitignore.concat(getGitIgnoreContent()));
    }

    const funcIgnorePath: string = path.join(context.projectPath, funcIgnoreFileName);
    if (await confirmOverwriteFile(context, funcIgnorePath)) {
      await fse.writeFile(funcIgnorePath, this.funcignore.sort().join(os.EOL));
    }
  }

  protected async getHostContent(context: IActionContext): Promise<IHostJsonV2> {
    const hostJson: IHostJsonV2 = {
      version: '2.0',
      logging: {
        applicationInsights: {
          samplingSettings: {
            isEnabled: true,
            excludedTypes: 'Request',
          },
        },
      },
    };

    await addDefaultBundle(context, hostJson);

    return hostJson;
  }
}<|MERGE_RESOLUTION|>--- conflicted
+++ resolved
@@ -6,10 +6,7 @@
   ProjectDirectoryPath,
   appKindSetting,
   azureWebJobsStorageKey,
-<<<<<<< HEAD
-=======
   funcIgnoreFileName,
->>>>>>> becf7d8d
   gitignoreFileName,
   hostFileName,
   localSettingsFileName,
