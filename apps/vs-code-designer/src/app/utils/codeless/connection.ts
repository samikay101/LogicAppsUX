import {
  azurePublicBaseUrl,
  connectionsFileName,
  localSettingsFileName,
  parameterizeConnectionsInProjectLoadSetting,
  workflowAuthenticationMethodKey,
} from '../../../constants';
import { localize } from '../../../localize';
import { isCSharpProject } from '../detectProjectLanguage';
import { addOrUpdateLocalAppSettings, getLocalSettingsJson } from '../appSettings/localSettings';
import { writeFormattedJson } from '../fs';
import { sendAzureRequest } from '../requestUtils';
import { tryGetLogicAppProjectRoot } from '../verifyIsProject';
import { getContainingWorkspace } from '../workspace';
import { createJsonFileIfDoesNotExist, getWorkflowParameters } from './common';
import { getAuthorizationToken, getAuthorizationTokenFromNode } from './getAuthorizationToken';
import { getParametersJson, saveWorkflowParameterRecords } from './parameter';
import { deleteCustomCode, getCustomCode, getCustomCodeAppFilesToUpdate, uploadCustomCode } from './customcode';
import { addNewFileInCSharpProject } from './updateBuildFile';
import type { ConnectionAndAppSetting } from '@microsoft/logic-apps-shared';
import { HTTP_METHODS, isString, resolveConnectionsReferences } from '@microsoft/logic-apps-shared';
import type { ParsedSite } from '@microsoft/vscode-azext-azureappservice';
import { nonNullValue } from '@microsoft/vscode-azext-utils';
import type { IActionContext } from '@microsoft/vscode-azext-utils';
import type {
  ILocalSettingsJson,
  ServiceProviderConnectionModel,
  ConnectionAndSettings,
  ConnectionReferenceModel,
  IIdentityWizardContext,
  ConnectionAcl,
  Parameter,
  CustomCodeFileNameMapping,
  AllCustomCodeFiles,
} from '@microsoft/vscode-extension-logic-apps';
import { JwtTokenHelper, JwtTokenConstants } from '@microsoft/vscode-extension-logic-apps';
import axios from 'axios';
import * as fse from 'fs-extra';
import * as path from 'path';
import * as vscode from 'vscode';
import { parameterizeConnection } from './parameterizer';
import { window } from 'vscode';
import { getGlobalSetting } from '../vsCodeConfig/settings';
import type { SlotTreeItem } from '../../tree/slotsTree/SlotTreeItem';
import { ext } from '../../../extensionVariables';
<<<<<<< HEAD
import { AuthenticationMethod } from '../../commands/workflows/authenticationMethodStep';
=======
>>>>>>> b1e2d94e

export async function getConnectionsFromFile(context: IActionContext, workflowFilePath: string): Promise<string> {
  const projectRoot: string = await getLogicAppProjectRoot(context, workflowFilePath);
  return getConnectionsJson(projectRoot);
}

export async function getParametersFromFile(context: IActionContext, workflowFilePath: string): Promise<Record<string, Parameter>> {
  const projectRoot: string = await getLogicAppProjectRoot(context, workflowFilePath);
  return getParametersJson(projectRoot);
}

async function getCustomCodeAppFiles(
  context: IActionContext,
  workflowFilePath: string,
  customCode: CustomCodeFileNameMapping
): Promise<Record<string, string>> {
  const projectRoot: string = await getLogicAppProjectRoot(context, workflowFilePath);
  return getCustomCodeAppFilesToUpdate(projectRoot, customCode);
}

export async function getCustomCodeFromFiles(workflowFilePath: string): Promise<Record<string, string>> {
  const workspaceFolder = path.dirname(workflowFilePath);
  return getCustomCode(workspaceFolder);
}

export async function getConnectionsJson(projectRoot: string): Promise<string> {
  const connectionFilePath: string = path.join(projectRoot, connectionsFileName);
  if (await fse.pathExists(connectionFilePath)) {
    const data: string = (await fse.readFile(connectionFilePath)).toString();
    if (/[^\s]/.test(data)) {
      return data;
    }
  }

  return '';
}

export async function addConnectionData(
  context: IActionContext,
  filePath: string,
  connectionAndAppSetting: ConnectionAndAppSetting<any>
): Promise<void> {
  const jsonParameters = await getParametersFromFile(context, filePath);
  const projectPath = await getLogicAppProjectRoot(context, filePath);

  await addConnectionDataInJson(context, projectPath ?? '', connectionAndAppSetting, jsonParameters);

  const { settings } = connectionAndAppSetting;
  const workflowParameterRecords = getWorkflowParameters(jsonParameters);

  await addOrUpdateLocalAppSettings(context, projectPath ?? '', settings);
  await saveWorkflowParameterRecords(context, filePath, workflowParameterRecords);

  await vscode.window.showInformationMessage(localize('azureFunctions.addConnection', 'Connection added.'));
}

export async function getLogicAppProjectRoot(context: IActionContext, workflowFilePath: string): Promise<string> {
  const workspaceFolder = nonNullValue(getContainingWorkspace(workflowFilePath), 'workspaceFolder');
  const workspacePath: string = workspaceFolder.uri.fsPath;

  const projectRoot: string | undefined = await tryGetLogicAppProjectRoot(context, workspacePath);

  if (projectRoot === undefined) {
    throw new Error('Error in determining project root. Please confirm project structure is correct.');
  }

  return projectRoot;
}

async function addConnectionDataInJson(
  context: IActionContext,
  functionAppPath: string,
  connectionAndAppSetting: ConnectionAndAppSetting<any>,
  parametersData: Record<string, Parameter>
): Promise<void> {
  const parameterizeConnectionsSetting = getGlobalSetting(parameterizeConnectionsInProjectLoadSetting);
  const connectionsFilePath = path.join(functionAppPath, connectionsFileName);
  const connectionsFileExists = fse.pathExistsSync(connectionsFilePath);

  const connectionsJsonString = await getConnectionsJson(functionAppPath);
  const connectionsJson = connectionsJsonString === '' ? {} : JSON.parse(connectionsJsonString);

  const { connectionData, connectionKey, pathLocation, settings } = connectionAndAppSetting;

  let pathToSetConnectionsData = connectionsJson;

  for (const path of pathLocation) {
    if (!pathToSetConnectionsData[path]) {
      pathToSetConnectionsData[path] = {};
    }

    pathToSetConnectionsData = pathToSetConnectionsData[path];
  }

  if (pathToSetConnectionsData && pathToSetConnectionsData[connectionKey]) {
    const message: string = localize('ConnectionKeyAlreadyExist', "Connection key '{0}' already exists.", connectionKey);
    await vscode.window.showErrorMessage(message, localize('OK', 'OK'));
    return;
  }

  if (parameterizeConnectionsSetting) {
    parameterizeConnection(connectionData, connectionKey, parametersData, settings);
  }

  pathToSetConnectionsData[connectionKey] = connectionData;
  await writeFormattedJson(connectionsFilePath, connectionsJson);

  if (!connectionsFileExists && (await isCSharpProject(context, functionAppPath))) {
    await addNewFileInCSharpProject(context, connectionsFileName, functionAppPath);
  }
}

export function isKeyExpired(jwtTokenHelper: JwtTokenHelper, date: number, connectionKey: string, bufferInHours: number): boolean {
  const payload: Record<string, any> = jwtTokenHelper.extractJwtTokenPayload(connectionKey);
  const secondsSinceEpoch = date / 1000;
  const buffer = bufferInHours * 3600; // convert to seconds
  const expiry = payload[JwtTokenConstants.expiry];

  return expiry - buffer <= secondsSinceEpoch;
}

function formatSetting(setting: string): string {
  if (setting.endsWith('/')) {
    setting = setting.substring(0, setting.length - 1);
  }
  if (setting.startsWith('/')) {
    setting = setting.substring(1);
  }
  return setting;
}

async function getConnectionReference(
  context: IActionContext,
  referenceKey: string,
  reference: any,
  accessToken: string,
  workflowBaseManagementUri: string,
  settingsToAdd: Record<string, string>,
  parametersToAdd: any,
  parameterizeConnectionsSetting: any,
  useMSI: boolean
): Promise<ConnectionReferenceModel> {
  const {
    api: { id: apiId },
    connection: { id: connectionId },
    connectionProperties,
  } = reference;

  const useMsi = ext.useMSI;

  return axios
    .post(
      `${formatSetting(workflowBaseManagementUri)}/${formatSetting(connectionId)}/listConnectionKeys?api-version=2018-07-01-preview`,
      { validityTimeSpan: '7' },
      { headers: { authorization: accessToken } }
    )
    .then(({ data: response }) => {
      // Only add connection key to settings if NOT using MSI
<<<<<<< HEAD
      if (!useMSI) {
=======
      if (!useMsi) {
>>>>>>> b1e2d94e
        const appSettingKey = `${referenceKey}-connectionKey`;
        settingsToAdd[appSettingKey] = response.connectionKey;
      }

<<<<<<< HEAD
      // Determine authentication based on useMSI parameter
      const authValue = useMSI
=======
      // Determine authentication based on ext.useMSI
      const authValue = useMsi
>>>>>>> b1e2d94e
        ? { type: 'ManagedServiceIdentity' }
        : {
            type: 'Raw',
            scheme: 'Key',
            parameter: `@appsetting('${referenceKey}-connectionKey')`,
          };

      const connectionReference: ConnectionReferenceModel = {
        api: { id: apiId },
        connection: { id: connectionId },
        connectionRuntimeUrl: response.runtimeUrls.length ? response.runtimeUrls[0] : '',
        authentication: authValue,
        connectionProperties,
      };

      return parameterizeConnectionsSetting
        ? (parameterizeConnection(connectionReference, referenceKey, parametersToAdd, settingsToAdd) as ConnectionReferenceModel)
        : connectionReference;
    })
    .catch((error) => {
      context.telemetry.properties.connectionKeyFailure = `Error fetching ${referenceKey}-connectionKey`;
      throw new Error(`Error in fetching connection keys for ${connectionId}. ${error}`);
    });
}

export async function getConnectionsAndSettingsToUpdate(
  context: IActionContext,
  projectPath: string,
  connectionReferences: any,
  azureTenantId: string,
  workflowBaseManagementUri: string,
  parametersFromDefinition: any
): Promise<ConnectionAndSettings> {
  const connectionsDataString = projectPath ? await getConnectionsJson(projectPath) : '';
  const connectionsData = connectionsDataString === '' ? {} : JSON.parse(connectionsDataString);
  const localSettingsPath: string = path.join(projectPath, localSettingsFileName);
  const localSettings: ILocalSettingsJson = await getLocalSettingsJson(context, localSettingsPath);
  const useMsi = await isMSIEnabled(projectPath, context);

  let areKeysRefreshed = false;
  let areKeysGenerated = false;

  const referencesToAdd = connectionsData.managedApiConnections || {};
  const settingsToAdd: Record<string, string> = {};
  const jwtTokenHelper: JwtTokenHelper = JwtTokenHelper.createInstance();
  let accessToken: string | undefined;
  const parameterizeConnectionsSetting = getGlobalSetting(parameterizeConnectionsInProjectLoadSetting);

  for (const referenceKey of Object.keys(connectionReferences)) {
    const reference = connectionReferences[referenceKey];

    context.telemetry.properties.checkingConnectionKey = `Checking ${referenceKey}-connectionKey validity`;
    if (isApiHubConnectionId(reference.connection.id) && !referencesToAdd[referenceKey]) {
      accessToken = accessToken ? accessToken : await getAuthorizationToken(azureTenantId);
      referencesToAdd[referenceKey] = await getConnectionReference(
        context,
        referenceKey,
        reference,
        accessToken,
        workflowBaseManagementUri,
        settingsToAdd,
        parametersFromDefinition,
        parameterizeConnectionsSetting,
        useMsi
      );

<<<<<<< HEAD
      context.telemetry.properties.connectionKeyGenerated = useMsi
        ? `${referenceKey} configured for MSI authentication`
        : `${referenceKey}-connectionKey generated and is valid for 7 days`;

      if (!useMsi) {
        areKeysGenerated = true;
      }
    } else if (!useMsi && isApiHubConnectionId(reference.connection.id) && !localSettings.Values[`${referenceKey}-connectionKey`]) {
=======
      context.telemetry.properties.connectionKeyGenerated = ext.useMSI
        ? `${referenceKey} configured for MSI authentication`
        : `${referenceKey}-connectionKey generated and is valid for 7 days`;

      if (!ext.useMSI) {
        areKeysGenerated = true;
      }
    } else if (!ext.useMSI && isApiHubConnectionId(reference.connection.id) && !localSettings.Values[`${referenceKey}-connectionKey`]) {
>>>>>>> b1e2d94e
      const resolvedConnectionReference = resolveConnectionsReferences(JSON.stringify(reference), undefined, localSettings.Values);

      accessToken = accessToken ? accessToken : await getAuthorizationToken(azureTenantId);

      // call api to get connection key but will not modify connections file
      await getConnectionReference(
        context,
        referenceKey,
        resolvedConnectionReference,
        accessToken,
        workflowBaseManagementUri,
        settingsToAdd,
        parametersFromDefinition,
        parameterizeConnectionsSetting,
        useMsi
      );

      context.telemetry.properties.connectionKeyGenerated = `${referenceKey}-connectionKey generated and is valid for 7 days`;
      areKeysGenerated = true;
    } else if (
<<<<<<< HEAD
      !useMsi &&
=======
      !ext.useMSI &&
>>>>>>> b1e2d94e
      isApiHubConnectionId(reference.connection.id) &&
      localSettings.Values[`${referenceKey}-connectionKey`] &&
      isKeyExpired(jwtTokenHelper, Date.now(), localSettings.Values[`${referenceKey}-connectionKey`], 3)
    ) {
      const resolvedConnectionReference = resolveConnectionsReferences(JSON.stringify(reference), undefined, localSettings.Values);

      accessToken = accessToken ? accessToken : await getAuthorizationToken(azureTenantId);

      // call api to get connection key but will not modify connections file
      await getConnectionReference(
        context,
        referenceKey,
        resolvedConnectionReference,
        accessToken,
        workflowBaseManagementUri,
        settingsToAdd,
        parametersFromDefinition,
        parameterizeConnectionsSetting,
        useMsi
      );

      context.telemetry.properties.connectionKeyRegenerate = `${referenceKey}-connectionKey regenerated and is valid for 7 days`;
      areKeysRefreshed = true;
    } else {
      context.telemetry.properties.connectionKeyValid = `${referenceKey}-connectionKey exists and is valid`;
    }
  }

  // Update MSI connection permissions if MSI is enabled
  if (useMsi) {
    try {
      const updatedReferences = await updateConnectionReferencesLocalMSI(
        context,
        referencesToAdd,
        azureTenantId,
        workflowBaseManagementUri,
        localSettings
      );
      Object.assign(referencesToAdd, updatedReferences);
      context.telemetry.properties.msiPermissionsUpdated = 'MSI access policies configured successfully';
    } catch (error) {
      context.telemetry.properties.msiPermissionsError = `Failed to update MSI permissions: ${error}`;
      window.showErrorMessage(
        localize('msiPermissionError', 'Failed to configure MSI permissions for connections. Please check your access rights.')
      );
    }
  }

  connectionsData.managedApiConnections = referencesToAdd;

  if (areKeysRefreshed) {
    window.showInformationMessage(localize('connectionKeysRefreshed', 'Connection keys have been refreshed and are valid for 7 days.'));
  }

  if (areKeysGenerated) {
    window.showInformationMessage(localize('connectionKeysGenerated', 'New connection keys have been generated and are valid for 7 days.'));
  }

  return {
    connections: connectionsData,
    settings: settingsToAdd,
  };
}

export async function getCustomCodeToUpdate(
  context: IActionContext,
  filePath: string,
  customCode: CustomCodeFileNameMapping
): Promise<AllCustomCodeFiles | undefined> {
  const filteredCustomCodeMapping: CustomCodeFileNameMapping = {};
  const originalCustomCodeData = Object.keys(await getCustomCodeFromFiles(filePath));
  if (!customCode || Object.keys(customCode).length === 0) {
    return;
  }

  const appFiles = await getCustomCodeAppFiles(context, filePath, customCode);
  Object.entries(customCode).forEach(([fileName, customCodeData]) => {
    const { isModified, isDeleted } = customCodeData;
    if ((isDeleted && originalCustomCodeData.includes(fileName)) || (isModified && !isDeleted)) {
      filteredCustomCodeMapping[fileName] = { ...customCodeData };
    }
  });
  return { customCodeFiles: filteredCustomCodeMapping, appFiles };
}

export async function saveCustomCodeStandard(filePath: string, allCustomCodeFiles?: AllCustomCodeFiles): Promise<void> {
  const { customCodeFiles: customCode, appFiles } = allCustomCodeFiles ?? {};
  if (!customCode || Object.keys(customCode).length === 0) {
    return;
  }
  try {
    const projectPath = await getLogicAppProjectRoot(this.context, filePath);
    const workspaceFolder = path.dirname(filePath);
    // to prevent 404's we first check which custom code files are already present before deleting
    Object.entries(customCode).forEach(([fileName, customCodeData]) => {
      const { isModified, isDeleted, fileData } = customCodeData;
      if (isDeleted) {
        deleteCustomCode(workspaceFolder, fileName);
      } else if (isModified && fileData) {
        uploadCustomCode(workspaceFolder, fileName, fileData);
      }
    });
    // upload the app files needed for powershell actions
    Object.entries(appFiles ?? {}).forEach(([fileName, fileData]) => uploadCustomCode(projectPath, fileName, fileData));
  } catch (error) {
    const errorMessage = `Failed to save custom code: ${error}`;
    throw new Error(errorMessage);
  }
}

export async function createConnectionsJson(projectPath: string): Promise<void> {
  await createJsonFileIfDoesNotExist(projectPath, connectionsFileName);
}

export async function saveConnectionReferences(
  context: IActionContext,
  projectPath: string,
  connectionAndSettingsToUpdate: ConnectionAndSettings
): Promise<void> {
  const { connections, settings } = connectionAndSettingsToUpdate;
  const connectionsFilePath = path.join(projectPath, connectionsFileName);
  const connectionsFileExists = fse.pathExistsSync(connectionsFilePath);

  if (connections && Object.keys(connections).length) {
    await writeFormattedJson(connectionsFilePath, connections);
    if (!connectionsFileExists && (await isCSharpProject(context, projectPath))) {
      await addNewFileInCSharpProject(context, connectionsFileName, projectPath);
    }
  }

  if (Object.keys(settings).length) {
    await addOrUpdateLocalAppSettings(context, projectPath, settings);
  }
}

export function containsApiHubConnectionReference(references: ConnectionReferenceModel): boolean {
  for (const referenceKey of Object.keys(references)) {
    const reference = references[referenceKey];

    if (isApiHubConnectionId(reference.connection.id)) {
      return true;
    }
  }

  return false;
}

function isApiHubConnectionId(connectionId: string): boolean {
  return connectionId.startsWith('/subscriptions/');
}

export function resolveSettingsInConnection(
  connectionInfo: ServiceProviderConnectionModel,
  settings: Record<string, string>
): ServiceProviderConnectionModel {
  return connectionInfo.parameterValues
    ? {
        ...connectionInfo,
        parameterValues: Object.keys(connectionInfo.parameterValues).reduce((result: Record<string, string>, parameterKey: string) => {
          let value = connectionInfo.parameterValues[parameterKey];
          if (isString(value) && value.startsWith("@appsetting('")) {
            const settingKey = value.substring(13, value.lastIndexOf("')"));
            value = settings[settingKey];
          }

          result[parameterKey] = value;
          return result;
        }, {}),
      }
    : connectionInfo;
}

/**
 * Creates acknowledge connections to managed api connections.
 * @param {IIdentityWizardContext} identityWizardContext - Identity context.
 * @param {string} connectionId - Connection ID.
 * @param {SlotTreeItem} node - The Logic App node.
 */
export async function createAclInConnectionIfNeeded(
  identityWizardContext: IIdentityWizardContext,
  connectionId: string,
  node: SlotTreeItem
): Promise<void> {
  const site = node.site;
  if ((!site || !site.rawSite.identity || site.rawSite.identity.type !== 'SystemAssigned') && !identityWizardContext?.useAdvancedIdentity) {
    return;
  }

  let connectionAcls: ConnectionAcl[];
  const identity = identityWizardContext?.useAdvancedIdentity
    ? { principalId: identityWizardContext.objectId, tenantId: identityWizardContext.tenantId }
    : site.rawSite.identity;
  const url = `${connectionId}/accessPolicies?api-version=2018-07-01-preview`;

  try {
    const response = await sendAzureRequest(url, identityWizardContext, HTTP_METHODS.GET, site.subscription);
    connectionAcls = response.parsedBody.value;
  } catch (_error) {
    connectionAcls = [];
  }

  if (
    !connectionAcls.some(
      (acl) =>
        acl.properties?.principal.identity.objectId === identity?.principalId &&
        acl.properties?.principal.identity.tenantId === identity?.tenantId
    )
  ) {
    const accessToken = await getAuthorizationTokenFromNode(node);
    return createAccessPolicyInConnection(identityWizardContext, connectionId, site, identity, accessToken);
  }
}

async function createAccessPolicyInConnection(
  identityWizardContext: IIdentityWizardContext,
  connectionId: string,
  site: ParsedSite,
  identity: any,
  accessToken: string
): Promise<void> {
  const getUrl = `${connectionId}?api-version=2018-07-01-preview`;
  let connection: any;

  try {
    const response = await sendAzureRequest(getUrl, identityWizardContext, HTTP_METHODS.GET, site.subscription);
    connection = response.parsedBody;
  } catch (error) {
    throw new Error(`Error in getting connection - ${connectionId}. ${error}`);
  }

  const { principalId: objectId, tenantId } = identity;
  const name = `${site.fullName}-${objectId}`;
  const options = {
    headers: { authorization: accessToken },
    body: {
      name,
      type: 'Microsoft.Web/connections/accessPolicy',
      location: connection.location,
      properties: {
        principal: {
          type: 'ActiveDirectory',
          identity: { objectId, tenantId },
        },
      },
    },
    uri: `${azurePublicBaseUrl}/${connectionId}/accessPolicies/${name}?api-version=2018-07-01-preview`,
  };

  return axios
    .put(options.uri, options.body, {
      headers: options.headers,
    })
    .then(({ data }) => data)
    .catch((error) => {
      throw new Error(`Error in creating accessPolicy - ${name} for connection - ${connectionId}. ${error}`);
    });
}

/**
 * Updates connection references to use Managed Service Identity (MSI) authentication for local development.
 * This function processes multiple connection references and configures them to use MSI authentication
 * by ensuring proper access policies are in place.
 *
 * @param context - The action context containing telemetry and other contextual information
 * @param connectionReferences - A record of connection references to be updated, keyed by reference identifier
 * @param azureTenantId - The Azure Active Directory tenant ID for authentication
 * @param workflowBaseManagementUri - The base URI for workflow management operations
 * @param localSettings - Local settings configuration containing environment-specific parameters
 *
 * @returns A promise that resolves to the updated connection references record. Non-API Hub connections
 *          and connections that failed to update will retain their original configuration.
 */
async function updateConnectionReferencesLocalMSI(
  context: IActionContext,
  connectionReferences: Record<string, ConnectionReferenceModel>,
  azureTenantId: string,
  workflowBaseManagementUri: string,
  localSettings: ILocalSettingsJson
): Promise<Record<string, ConnectionReferenceModel>> {
  const startTime = Date.now();
  context.telemetry.properties.msiConnectionsCount = Object.keys(connectionReferences).length.toString();

  let accessToken: string;
  try {
    accessToken = await getAuthorizationToken(azureTenantId);
  } catch (error) {
    context.telemetry.properties.msiTokenError = `Failed to get access token: ${error.message}`;
    throw new Error(localize('msiTokenError', 'Failed to retrieve access token for MSI configuration'));
  }

  const jwtHelper = JwtTokenHelper.createInstance();
  const tokenPayload = jwtHelper.extractJwtTokenPayload(accessToken);
  const objectId = tokenPayload?.oid;
  const tenantId = tokenPayload?.tid;

  if (!objectId || !tenantId) {
    context.telemetry.properties.msiIdentityError = 'Missing objectId or tenantId in token';
    throw new Error(localize('msiIdentityError', 'Unable to retrieve user identity from access token'));
  }

  // Extract username from UPN or unique_name
  const userPrincipalName = tokenPayload?.upn || tokenPayload?.unique_name;
  let policyNamePrefix: string;

  if (userPrincipalName && userPrincipalName.includes('@')) {
    // Extract everything before the @ symbol
    policyNamePrefix = userPrincipalName.split('@')[0];
  } else {
    // Fallback to objectId if no UPN available
    policyNamePrefix = objectId;
    ext.outputChannel.appendLog(localize('noPrincipalName', 'No user principal name found, using objectId for policy name'));
  }

  context.telemetry.properties.msiPolicyNamePrefix = policyNamePrefix;
  context.telemetry.properties.msiUserPrincipalName = userPrincipalName || 'not found';
  context.telemetry.properties.msiObjectId = objectId;
  context.telemetry.properties.msiTenantId = tenantId;

  const updatedReferences: Record<string, ConnectionReferenceModel> = {};
  const errors: Array<{ referenceKey: string; error: string }> = [];
  let successCount = 0;

  for (const [referenceKey, reference] of Object.entries(connectionReferences)) {
    const connectionStartTime = Date.now();

    try {
      const connectionId = reference.connection.id;

      if (!isApiHubConnectionId(connectionId)) {
        context.telemetry.properties[`msiSkipped_${referenceKey}`] = 'Not an API Hub connection';
        updatedReferences[referenceKey] = reference;
        continue;
      }

      context.telemetry.properties[`msiProcessing_${referenceKey}`] = connectionId;

      await ensureAccessPolicyLocalMSI(
        connectionId,
        objectId,
        tenantId,
        accessToken,
        workflowBaseManagementUri,
        localSettings,
        policyNamePrefix
      );
      successCount++;
      context.telemetry.properties[`msiSuccess_${referenceKey}`] = `Completed in ${Date.now() - connectionStartTime}ms`;
    } catch (error) {
      const errorMessage = error instanceof Error ? error.message : String(error);
      errors.push({ referenceKey, error: errorMessage });

      context.telemetry.properties[`msiError_${referenceKey}`] = errorMessage;

      // Still include the reference but with original authentication
      updatedReferences[referenceKey] = reference;

      ext.outputChannel.appendLog(
        localize('msiConnectionError', 'Failed to configure MSI for connection {0}: {1}', referenceKey, errorMessage)
      );
    }
  }

  // Summary telemetry
  context.telemetry.properties.msiSuccessCount = successCount.toString();
  context.telemetry.properties.msiErrorCount = errors.length.toString();
  context.telemetry.properties.msiTotalDuration = `${Date.now() - startTime}ms`;

  if (errors.length > 0) {
    const errorSummary = errors.map((e) => e.referenceKey).join(', ');
    context.telemetry.properties.msiFailedConnections = errorSummary;

    // Show warning but don't throw - partial success is acceptable
    window.showWarningMessage(
      localize('msiPartialSuccess', 'MSI configuration partially succeeded. Failed for connections: {0}', errorSummary)
    );
  }

  return updatedReferences;
}

/**
 * Ensures that a Managed Service Identity (MSI) has an access policy for a given connection.
 * Creates the access policy if it doesn't already exist.
 *
 * @param connectionId - The ID of the connection, may contain app setting placeholders like @{appsetting('WORKFLOWS_SUBSCRIPTION_ID')}
 * @param objectId - The object ID of the MSI principal to grant access to
 * @param tenantId - The tenant ID of the MSI principal
 * @param accessToken - The authorization token for making API requests
 * @param baseManagementUri - The base URI for Azure Management API calls
 * @param localSettings - Local settings containing workflow subscription and resource group information
 * @param policyNamePrefix - Prefix to be used for the access policy name
 * @throws {Error} If required workflow settings (WORKFLOWS_SUBSCRIPTION_ID or WORKFLOWS_RESOURCE_GROUP_NAME) are missing
 * @returns {Promise<void>} Resolves when the access policy is ensured to exist
 */
async function ensureAccessPolicyLocalMSI(
  connectionId: string,
  objectId: string,
  tenantId: string,
  accessToken: string,
  baseManagementUri: string,
  localSettings: ILocalSettingsJson,
  policyNamePrefix: string
): Promise<void> {
  const subscriptionId = localSettings.Values['WORKFLOWS_SUBSCRIPTION_ID'];
  const resourceGroup = localSettings.Values['WORKFLOWS_RESOURCE_GROUP_NAME'];

  if (!subscriptionId || !resourceGroup) {
    ext.outputChannel.appendLog(
      localize('missingSettings', 'Missing required settings: WORKFLOWS_SUBSCRIPTION_ID or WORKFLOWS_RESOURCE_GROUP_NAME')
    );
    throw new Error('Missing WORKFLOWS_SUBSCRIPTION_ID or WORKFLOWS_RESOURCE_GROUP_NAME in local settings');
  }

  // Resolve connection ID with app settings
  const resolvedConnectionId = connectionId.includes('@{appsetting(')
    ? connectionId
        .replace("@{appsetting('WORKFLOWS_SUBSCRIPTION_ID')}", subscriptionId)
        .replace("@{appsetting('WORKFLOWS_RESOURCE_GROUP_NAME')}", resourceGroup)
    : connectionId;

  ext.outputChannel.appendLog(localize('resolvingConnection', 'Resolving connection ID: {0} -> {1}', connectionId, resolvedConnectionId));

  // Create access policy
  const objectIdSuffix = objectId.slice(-8);
  const policyName = `${policyNamePrefix}-${objectIdSuffix}`;
  const policiesUrl = `${formatSetting(baseManagementUri)}${resolvedConnectionId}/accessPolicies?api-version=2018-07-01-preview`;

  // Check if policy already exists with improved logic
  const policyExists = await checkExistingPolicy(policiesUrl, accessToken, objectId, tenantId, policyName, policyNamePrefix);

  if (policyExists) {
    return;
  }

  ext.outputChannel.appendLog(localize('policyNameGenerated', 'Generated policy name: {0} for user {1}', policyName, policyNamePrefix));
  const apiVersion = '2016-06-01';
  const addPolicyUrl = `${formatSetting(baseManagementUri)}${resolvedConnectionId}/accessPolicies/${encodeURIComponent(policyName)}?api-version=${apiVersion}`;

  try {
    await axios.put(
      addPolicyUrl,
      {
        properties: {
          principal: {
            type: 'ActiveDirectory',
            identity: { objectId, tenantId },
          },
        },
      },
      {
        headers: {
          Authorization: accessToken,
          'Content-Type': 'application/json',
        },
      }
    );

    ext.outputChannel.appendLog(localize('policyCreated', 'Successfully created access policy for objectId: {0}', objectId));
  } catch (error) {
    const errorDetails = error.response?.data ? JSON.stringify(error.response.data) : error.message;
    ext.outputChannel.appendLog(localize('policyCreationFailed', 'Failed to create access policy: {0}', errorDetails));
  }
}

/**
 * Checks if a policy exists for the given identity
 * @returns true if policy exists and matches, false if it needs to be created
 */
async function checkExistingPolicy(
  policiesUrl: string,
  accessToken: string,
  objectId: string,
  tenantId: string,
  policyName: string,
  policyNamePrefix: string
): Promise<boolean> {
  try {
    const response = await axios.get(policiesUrl, {
      headers: { authorization: accessToken },
      validateStatus: (status) => status < 500, // Don't throw for 4xx errors
    });

    // Handle different response statuses
    if (response.status === 404) {
      ext.outputChannel.appendLog(localize('noPoliciesFound', 'No access policies found for connection. Creating new policy.'));
      return false;
    }

    if (response.status !== 200) {
      ext.outputChannel.appendLog(
        localize(
          'unexpectedStatus',
          'Unexpected status {0} when checking policies. Response: {1}',
          response.status,
          JSON.stringify(response.data)
        )
      );
      return false;
    }

    const policies = response.data?.value || [];

    // Find matching policies with detailed comparison
    const matchingPolicies = policies.filter((p: any) => {
      const principal = p.properties?.principal;
      if (!principal) {
        return false;
      }

      const identity = principal.identity || {};
      const identityMatches = identity.objectId === objectId && identity.tenantId === tenantId;

      // Check both the policy name and the identity
      const nameMatches = p.name === policyName;

      // Log detailed info for debugging
      if (identityMatches || nameMatches) {
        ext.outputChannel.appendLog(
          localize(
            'foundPolicy',
            'Found policy: name={0}, objectId={1}, tenantId={2}, type={3}',
            p.name,
            identity.objectId,
            identity.tenantId,
            principal.type
          )
        );
      }

      return identityMatches;
    });

    if (matchingPolicies.length > 0) {
      const policy = matchingPolicies[0];

      // Verify the policy has the correct principal type
      if (policy.properties?.principal?.type !== 'ActiveDirectory') {
        ext.outputChannel.appendLog(
          localize('wrongPrincipalType', 'Policy exists but has wrong principal type: {0}. Recreating.', policy.properties?.principal?.type)
        );
        return false;
      }

      ext.outputChannel.appendLog(
        localize(
          'policyExists',
          'Access policy "{0}" already exists for user: {1} (objectId: {2})',
          policy.name,
          policyNamePrefix,
          objectId
        )
      );
      return true;
    }

    // Check if there's a policy with the same name but different identity (potential conflict)
    const nameConflict = policies.find((p: any) => p.name === policyName);
    if (nameConflict) {
      const conflictIdentity = nameConflict.properties?.principal?.identity;
      ext.outputChannel.appendLog(
        localize(
          'policyNameConflict',
          'Warning: Policy with name "{0}" exists for different identity (objectId: {1}). Creating with modified name.',
          policyName,
          conflictIdentity?.objectId
        )
      );
      // You might want to modify the policy name here or handle this case differently
      return false;
    }

    return false;
  } catch (error) {
    // Network or other errors
    if (axios.isAxiosError(error)) {
      const statusCode = error.response?.status;
      const errorData = error.response?.data;

      // Special handling for 404 - it's expected when no policies exist
      if (statusCode === 404) {
        ext.outputChannel.appendLog(
          localize('noPoliciesEndpoint', 'Access policies endpoint not found (404). This is normal for new connections.')
        );
        return false;
      }

      // Handle authentication errors specially
      if (statusCode === 401 || statusCode === 403) {
        ext.outputChannel.appendLog(
          localize(
            'authError',
            'Authorization error checking policies: {0}. Status: {1}',
            errorData?.error?.message || error.message,
            statusCode
          )
        );
        throw new Error(
          localize(
            'insufficientPermissions',
            'Insufficient permissions to manage access policies. Please ensure you have the necessary Azure RBAC roles.'
          )
        );
      }

      // Log other HTTP errors with details
      ext.outputChannel.appendLog(
        localize(
          'httpError',
          'HTTP error checking policies: Status={0}, Message={1}, Data={2}',
          statusCode,
          error.message,
          JSON.stringify(errorData)
        )
      );
    } else {
      // Non-Axios errors (network, parsing, etc.)
      ext.outputChannel.appendLog(
        localize('generalError', 'Error checking existing policies: {0}', error instanceof Error ? error.message : String(error))
      );
    }

    // For non-404 errors, we should probably throw to prevent creating duplicate policies
    if (!axios.isAxiosError(error) || error.response?.status !== 404) {
      throw error;
    }

    return false;
  }
}

/**
 * Checks if Managed Service Identity (MSI) authentication is enabled for a Logic Apps project.
 *
 * @param projectPath - The absolute path to the project directory containing the local settings file
 * @param context - The action context used for reading local settings
 * @returns A promise that resolves to `true` if MSI authentication is enabled, `false` otherwise.
 *          Returns `false` if the settings file cannot be read or parsed.
 */
async function isMSIEnabled(projectPath: string, context: IActionContext): Promise<boolean> {
  try {
    const localSettingsPath = path.join(projectPath, localSettingsFileName);
    const localSettings = await getLocalSettingsJson(context, localSettingsPath);
    return localSettings.Values[workflowAuthenticationMethodKey] === AuthenticationMethod.ManagedServiceIdentity;
  } catch {
    return false; // Default to raw keys if we can't read settings
  }
}<|MERGE_RESOLUTION|>--- conflicted
+++ resolved
@@ -43,10 +43,7 @@
 import { getGlobalSetting } from '../vsCodeConfig/settings';
 import type { SlotTreeItem } from '../../tree/slotsTree/SlotTreeItem';
 import { ext } from '../../../extensionVariables';
-<<<<<<< HEAD
 import { AuthenticationMethod } from '../../commands/workflows/authenticationMethodStep';
-=======
->>>>>>> b1e2d94e
 
 export async function getConnectionsFromFile(context: IActionContext, workflowFilePath: string): Promise<string> {
   const projectRoot: string = await getLogicAppProjectRoot(context, workflowFilePath);
@@ -195,8 +192,6 @@
     connectionProperties,
   } = reference;
 
-  const useMsi = ext.useMSI;
-
   return axios
     .post(
       `${formatSetting(workflowBaseManagementUri)}/${formatSetting(connectionId)}/listConnectionKeys?api-version=2018-07-01-preview`,
@@ -205,22 +200,13 @@
     )
     .then(({ data: response }) => {
       // Only add connection key to settings if NOT using MSI
-<<<<<<< HEAD
       if (!useMSI) {
-=======
-      if (!useMsi) {
->>>>>>> b1e2d94e
         const appSettingKey = `${referenceKey}-connectionKey`;
         settingsToAdd[appSettingKey] = response.connectionKey;
       }
 
-<<<<<<< HEAD
-      // Determine authentication based on useMSI parameter
+      // Determine authentication based on ext.useMSI
       const authValue = useMSI
-=======
-      // Determine authentication based on ext.useMSI
-      const authValue = useMsi
->>>>>>> b1e2d94e
         ? { type: 'ManagedServiceIdentity' }
         : {
             type: 'Raw',
@@ -287,7 +273,6 @@
         useMsi
       );
 
-<<<<<<< HEAD
       context.telemetry.properties.connectionKeyGenerated = useMsi
         ? `${referenceKey} configured for MSI authentication`
         : `${referenceKey}-connectionKey generated and is valid for 7 days`;
@@ -296,16 +281,6 @@
         areKeysGenerated = true;
       }
     } else if (!useMsi && isApiHubConnectionId(reference.connection.id) && !localSettings.Values[`${referenceKey}-connectionKey`]) {
-=======
-      context.telemetry.properties.connectionKeyGenerated = ext.useMSI
-        ? `${referenceKey} configured for MSI authentication`
-        : `${referenceKey}-connectionKey generated and is valid for 7 days`;
-
-      if (!ext.useMSI) {
-        areKeysGenerated = true;
-      }
-    } else if (!ext.useMSI && isApiHubConnectionId(reference.connection.id) && !localSettings.Values[`${referenceKey}-connectionKey`]) {
->>>>>>> b1e2d94e
       const resolvedConnectionReference = resolveConnectionsReferences(JSON.stringify(reference), undefined, localSettings.Values);
 
       accessToken = accessToken ? accessToken : await getAuthorizationToken(azureTenantId);
@@ -326,11 +301,7 @@
       context.telemetry.properties.connectionKeyGenerated = `${referenceKey}-connectionKey generated and is valid for 7 days`;
       areKeysGenerated = true;
     } else if (
-<<<<<<< HEAD
       !useMsi &&
-=======
-      !ext.useMSI &&
->>>>>>> b1e2d94e
       isApiHubConnectionId(reference.connection.id) &&
       localSettings.Values[`${referenceKey}-connectionKey`] &&
       isKeyExpired(jwtTokenHelper, Date.now(), localSettings.Values[`${referenceKey}-connectionKey`], 3)
@@ -721,7 +692,7 @@
  * @param accessToken - The authorization token for making API requests
  * @param baseManagementUri - The base URI for Azure Management API calls
  * @param localSettings - Local settings containing workflow subscription and resource group information
- * @param policyNamePrefix - Prefix to be used for the access policy name
+ * @param policyNamePrefix - Prefix to be used for the access policy name (currently unused in implementation)
  * @throws {Error} If required workflow settings (WORKFLOWS_SUBSCRIPTION_ID or WORKFLOWS_RESOURCE_GROUP_NAME) are missing
  * @returns {Promise<void>} Resolves when the access policy is ensured to exist
  */
@@ -885,23 +856,6 @@
       );
       return true;
     }
-
-    // Check if there's a policy with the same name but different identity (potential conflict)
-    const nameConflict = policies.find((p: any) => p.name === policyName);
-    if (nameConflict) {
-      const conflictIdentity = nameConflict.properties?.principal?.identity;
-      ext.outputChannel.appendLog(
-        localize(
-          'policyNameConflict',
-          'Warning: Policy with name "{0}" exists for different identity (objectId: {1}). Creating with modified name.',
-          policyName,
-          conflictIdentity?.objectId
-        )
-      );
-      // You might want to modify the policy name here or handle this case differently
-      return false;
-    }
-
     return false;
   } catch (error) {
     // Network or other errors
