--- conflicted
+++ resolved
@@ -236,11 +236,7 @@
     ) {
       const resolvedConnectionReference = resolveConnectionsReferences(JSON.stringify(reference), undefined, localSettings.Values);
 
-<<<<<<< HEAD
-      accessToken = accessToken ? accessToken : await getAuthorizationToken(/* credentials */ undefined, azureTenantId);
-=======
       accessToken = accessToken ? accessToken : await getAuthorizationToken(azureTenantId);
->>>>>>> becf7d8d
       referencesToAdd[referenceKey] = await getConnectionReference(
         context,
         referenceKey,
