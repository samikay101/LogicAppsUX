--- conflicted
+++ resolved
@@ -72,32 +72,10 @@
       ext.workflowDesignTimePort = await portfinder.getPortPromise();
     }
 
-<<<<<<< HEAD
     const url = `http://localhost:${ext.workflowDesignTimePort}${designerStartApi}`;
     if (await isDesignTimeUp(url)) {
       actionContext.telemetry.properties.isDesignTimeUp = 'true';
       return;
-=======
-  try {
-    window.showInformationMessage(
-      localize('azureFunctions.designTimeApi', 'Starting workflow design time api. It might take a few seconds.'),
-      'OK'
-    );
-
-    const designTimeDirectory: Uri | undefined = await getOrCreateDesignTimeDirectory(designTimeDirectoryName, projectPath);
-    settingsFileContent.Values[ProjectDirectoryPath] = path.join(designTimeDirectory.fsPath);
-
-    if (designTimeDirectory) {
-      await createJsonFile(designTimeDirectory, hostFileName, hostFileContent);
-      await createJsonFile(designTimeDirectory, localSettingsFileName, settingsFileContent);
-      await updateFuncIgnore(projectPath, [`${designTimeDirectoryName}/`]);
-      const cwd: string = designTimeDirectory.fsPath;
-      const portArgs = `--port ${ext.workflowDesignTimePort}`;
-      startDesignTimeProcess(ext.outputChannel, cwd, 'func', 'host', 'start', portArgs);
-      await waitForDesignTimeStartUp(url, new Date().getTime());
-    } else {
-      throw new Error(localize('DesignTimeDirectoryError', 'Design time directory could not be created.'));
->>>>>>> 7c6db334
     }
 
     try {
@@ -116,7 +94,7 @@
         const cwd: string = designTimeDirectory.fsPath;
         const portArgs = `--port ${ext.workflowDesignTimePort}`;
         startDesignTimeProcess(ext.outputChannel, cwd, getFunctionsCommand(), 'host', 'start', portArgs);
-        await waitForDesingTimeStartUp(url, new Date().getTime());
+        await waitForDesignTimeStartUp(url, new Date().getTime());
         actionContext.telemetry.properties.startDesignTimeApi = 'true';
       } else {
         throw new Error(localize('DesignTimeDirectoryError', 'Failed to create design-time directory.'));
