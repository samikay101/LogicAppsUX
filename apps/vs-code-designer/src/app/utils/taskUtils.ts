/*---------------------------------------------------------------------------------------------
 *  Copyright (c) Microsoft Corporation. All rights reserved.
 *  Licensed under the MIT License. See License.txt in the project root for license information.
 *--------------------------------------------------------------------------------------------*/
import { localize } from '../../localize';
import * as packageJson from '../../package.json';
import { isPathEqual } from './fs';
<<<<<<< HEAD
import * as AdmZip from 'adm-zip';
=======
>>>>>>> be0ce3e4
import * as vscode from 'vscode';
import type { Task, WorkspaceFolder } from 'vscode';
import { tasks as codeTasks, window } from 'vscode';

import AdmZip = require('adm-zip');

/**
 * Gets task's file system path.
 * @param {vscode.Task} task - Function task.
 * @returns {string | undefined} Returns task's file system path if task is an object, otherwise returns undefined.
 */
export function getFsPathFromTask(task: Task): string | undefined {
  if (typeof task.scope === 'object') {
    const workspaceFolder: Partial<WorkspaceFolder> = task.scope;
    return workspaceFolder.uri?.fsPath;
  } else {
    return undefined;
  }
}

/**
 * Checks if tasks scope are equal.
 * @param {vscode.Task} task1 - Function task.
 * @param {vscode.Task} task2 - Function task.
 * @returns {boolean} Returns true if both tasks have same scope or path, otherwise returns false.
 */
export function isTaskScopeEqual(task1: Task, task2: Task): boolean {
  if (task1.scope === task2.scope) {
    // handles the case where the scopes are not associated with a path
    return true;
  } else {
    const task1Path: string | undefined = getFsPathFromTask(task1);
    const task2Path: string | undefined = getFsPathFromTask(task2);
    return !!task1Path && !!task2Path && isPathEqual(task1Path, task2Path);
  }
}

/**
 * Checks if tasks are equal.
 * @param {vscode.Task} task1 - Function task.
 * @param {vscode.Task} task2 - Function task.
 * @returns {boolean} Returns true if both tasks are equal, otherwise returns false.
 */
export function isTaskEqual(task1: Task, task2: Task): boolean {
  return (
    isTaskScopeEqual(task1, task2) &&
    task1.name === task2.name &&
    task1.source === task2.source &&
    task1.definition.type === task2.definition.type
  );
}

/**
 * Handles condition where we don't need to start the task because it's already running.
 * @param {vscode.Task} task - Function task.
 */
export async function executeIfNotActive(task: Task): Promise<void> {
  if (!codeTasks.taskExecutions.find((t) => isTaskEqual(t.task, task))) {
    await codeTasks.executeTask(task);
  }
}

/**
 * Unzips the contents of a Logic App project into a target directory.
 * This function uses the AdmZip library to handle the unzipping operation.
 *
 * @param {Buffer} zipContent - The buffer containing the compressed Logic App project.
 * @param {string} targetDirectory - The path of the directory where the unzipped files will be stored.
 * @returns {Promise<void>} - A Promise that resolves when the unzipping process is complete, or rejects with an error.
 *
 * @throws Will throw an error if the unzipping process fails.
 */
export async function unzipLogicAppArtifacts(zipContent: Buffer | Buffer[], targetDirectory: string): Promise<void> {
  try {
    // Check if the zipContent is an array of buffers
    if (Array.isArray(zipContent)) {
      // Concatenate the buffers into a single buffer
      zipContent = Buffer.concat(zipContent);
    }

    // Initialize a new AdmZip object with the provided zip content
    const zip = new AdmZip(zipContent);

    // Extract all the files from the zip content to the target directory
    // The second parameter set to 'true' indicates that it will overwrite existing files in the target directory
    zip.extractAllTo(targetDirectory, true);
  } catch (error) {
    const errorString = JSON.stringify(error, Object.getOwnPropertyNames(error));
    window.showErrorMessage(`Failed to unzip logic app due to: ${errorString}`);
    throw new Error(`Unzipping logic app failed with the following details: ${errorString}`);
  }
}

/**
 * Displays a preview warning for any command that is marked as a preview feature in package.json.
 * @param commandIdentifier - The identifier of the command to check for preview status.
 */
export function showPreviewWarning(commandIdentifier: string): void {
  // Search for the command in the package.json "contributes.commands" array
  const targetCommand = packageJson.contributes.commands.find((command) => command.command === commandIdentifier);
  // If the command is found and it is marked as a preview, show a warning using its title
  if (targetCommand?.preview) {
    const commandTitle = targetCommand.title;
    window.showInformationMessage(`The "${commandTitle}" command is a preview feature and might be subject to change.`);
  }
}
/**
 * Handles errors by showing a localized error message in the Visual Studio Code UI
 * @param error - The error object containing details about the error that occurred.
 * @param messagePrefix - A string prefix that will be prepended to the error message.
 * @throws {Error} - Throws a new Error with a localized message including the prefix and error details.
 */
export async function handleError(error: Error, messagePrefix: string): Promise<void> {
  let errorDetails: string = error.message || 'Unknown Error';

  if (error.stack) {
    errorDetails += `\nStack Trace: ${error.stack}`;
  }

  // Serializing other potential properties on the error object
  const additionalErrorInfo: string = JSON.stringify(error, Object.getOwnPropertyNames(error));
  if (additionalErrorInfo && additionalErrorInfo !== '{}') {
    errorDetails += `\nAdditional Info: ${additionalErrorInfo}`;
  }

  const fullErrorMessage = `${messagePrefix}: ${errorDetails}`;
  vscode.window.showErrorMessage(fullErrorMessage);

  // Throwing a new error with the composed message for consistency and clarity
  throw new Error(localize('handleError.error', fullErrorMessage));
}<|MERGE_RESOLUTION|>--- conflicted
+++ resolved
@@ -5,10 +5,6 @@
 import { localize } from '../../localize';
 import * as packageJson from '../../package.json';
 import { isPathEqual } from './fs';
-<<<<<<< HEAD
-import * as AdmZip from 'adm-zip';
-=======
->>>>>>> be0ce3e4
 import * as vscode from 'vscode';
 import type { Task, WorkspaceFolder } from 'vscode';
 import { tasks as codeTasks, window } from 'vscode';
