/*---------------------------------------------------------------------------------------------
 *  Copyright (c) Microsoft Corporation. All rights reserved.
 *  Licensed under the MIT License. See License.txt in the project root for license information.
 *--------------------------------------------------------------------------------------------*/
import {
  DotnetVersion,
  Platform,
<<<<<<< HEAD
  dependenciesPathSettingKey,
=======
  autoRuntimeDependenciesPathSettingKey,
>>>>>>> a9f0dfe6
  dotNetBinaryPathSettingKey,
  dotnetDependencyName,
  isolatedSdkName,
} from '../../../constants';
import { ext } from '../../../extensionVariables';
import { localize } from '../../../localize';
import { executeCommand } from '../funcCoreTools/cpUtils';
import { runWithDurationTelemetry } from '../telemetry';
import { getGlobalSetting, updateGlobalSetting } from '../vsCodeConfig/settings';
import { findFiles } from '../workspace';
import type { IActionContext } from '@microsoft/vscode-azext-utils';
import { AzExtFsExtra } from '@microsoft/vscode-azext-utils';
import type { IWorkerRuntime } from '@microsoft/vscode-extension';
import { FuncVersion, ProjectLanguage } from '@microsoft/vscode-extension';
import * as fs from 'fs';
import * as path from 'path';
import * as semver from 'semver';
import * as vscode from 'vscode';

export class ProjectFile {
  public name: string;
  public fullPath: string;
  private cachedContents: string | undefined;

  constructor(name: string, projectPath: string) {
    this.name = name;
    this.fullPath = path.join(projectPath, name);
  }

  public async getContents(): Promise<string> {
    if (this.cachedContents === undefined) {
      this.cachedContents = await AzExtFsExtra.readFile(this.fullPath);
    }
    return this.cachedContents;
  }
}

/**
 * Gets .NET files from workspace.
 * @param {IActionContext} context - Command context.
 * @param {ProjectLanguage} projectLanguage - Language from project.
 * @param {string} projectPath - Workspace path.
 * @returns {Promise<ProjectFile[]>} Array of files.
 */
export async function getProjFiles(context: IActionContext, projectLanguage: ProjectLanguage, projectPath: string): Promise<ProjectFile[]> {
  return await runWithDurationTelemetry(context, 'getNetProjFiles', async () => {
    const pattern = projectLanguage === ProjectLanguage.FSharp ? '*.fsproj' : '*.csproj';
    const uris = await findFiles(projectPath, pattern);
    return uris
      .map((uri) => path.basename(uri.fsPath))
      .filter((f) => f.toLowerCase() !== 'extensions.csproj')
      .map((f) => new ProjectFile(f, projectPath));
  });
}

/**
 * Checks if the project file has isolated azure functions sdk.
 * @param {ProjectFile} projFile - File.
 * @returns {Promise<string>} Returns true if it has isolated sdk, otherwise returns false.
 */
export async function getIsIsolated(projFile: ProjectFile): Promise<boolean> {
  try {
    return (await projFile.getContents()).toLowerCase().includes(isolatedSdkName.toLowerCase());
  } catch {
    return false;
  }
}

/**
 * Gets template key.
 * @param {string} targetFramework - Target framework for template.
 * @param {boolean} isIsolated - Project path.
 * @returns {string} Template key.
 */
function getProjectTemplateKey(targetFramework: string, isIsolated: boolean): string {
  // Remove any OS-specific stuff from target framework if present https://docs.microsoft.com/dotnet/standard/frameworks#net-5-os-specific-tfms
  let result = targetFramework.split('-')[0];
  if (isIsolated) {
    result += '-isolated';
  }
  return result;
}

/**
 * Gets property in project file.
 * @param {ProjectFile} projFile - File.
 * @param {string} property - Property key name.
 * @returns {Promise<string>} Property value.
 */
async function getPropertyInProjFile(projFile: ProjectFile, property: string): Promise<string> {
  const regExp = new RegExp(`<${property}>(.*)<\\/${property}>`);
  const matches: RegExpMatchArray | null = (await projFile.getContents()).match(regExp);
  if (!matches) {
    throw new Error(localize('failedToFindProp', 'Failed to find "{0}" in project file "{1}".', property, projFile.name));
  } else {
    return matches[1];
  }
}

/**
 * Gets target framework property in project file.
 * @param {ProjectFile} projFile - File.
 * @returns {Promise<string>} Property value.
 */
export async function getTargetFramework(projFile: ProjectFile): Promise<string> {
  return await getPropertyInProjFile(projFile, 'TargetFramework');
}

/**
 * Gets template key from project file or from framework version.
 * @param {IActionContext} context - Command context.
 * @param {string | undefined} projectPath - Project path.
 * @param {FuncVersion} version - Functions core tools version.
 * @param {ProjectLanguage} language - Project language.
 * @returns {Promise<string>} Template key.
 */
export async function getTemplateKeyFromProjFile(
  context: IActionContext,
  projectPath: string | undefined,
  version: FuncVersion,
  language: ProjectLanguage
): Promise<string> {
  let isIsolated = false;
  let targetFramework: string;

  switch (version) {
    case FuncVersion.v4:
      targetFramework = DotnetVersion.net6;
      break;
    case FuncVersion.v3:
      targetFramework = DotnetVersion.net3;
      break;
    case FuncVersion.v2:
      targetFramework = DotnetVersion.net2;
      break;
    case FuncVersion.v1:
      targetFramework = DotnetVersion.net48;
      break;
  }

  if (projectPath && (await AzExtFsExtra.pathExists(projectPath))) {
    const projFiles = await getProjFiles(context, language, projectPath);
    if (projFiles.length === 1) {
      targetFramework = await getTargetFramework(projFiles[0]);
      isIsolated = await getIsIsolated(projFiles[0]);
    }
  }

  return getProjectTemplateKey(targetFramework, isIsolated);
}

/**
 * Gets Dotnet debug path.
 * @param {string} targetFramework - Target framework for template.
 * @returns {string} Dotnet debug path.
 */
export function getDotnetDebugSubpath(targetFramework: string): string {
  return path.posix.join('bin', 'Debug', targetFramework);
}

/**
 * Gets azure functions version property in project file.
 * @param {ProjectFile} projFile - File.
 * @returns {Promise<string | undefined>} Property value.
 */
export async function tryGetFuncVersion(projFile: ProjectFile): Promise<string | undefined> {
  try {
    return await getPropertyInProjFile(projFile, 'AzureFunctionsVersion');
  } catch {
    return undefined;
  }
}

export function getTemplateKeyFromFeedEntry(runtimeInfo: IWorkerRuntime): string {
  const isIsolated = runtimeInfo.sdk.name.toLowerCase() === isolatedSdkName.toLowerCase();
  return getProjectTemplateKey(runtimeInfo.targetFramework, isIsolated);
}

export async function getLocalDotNetVersionFromBinaries(): Promise<string> {
<<<<<<< HEAD
  const binariesLocation = getGlobalSetting<string>(dependenciesPathSettingKey);
=======
  const binariesLocation = getGlobalSetting<string>(autoRuntimeDependenciesPathSettingKey);
>>>>>>> a9f0dfe6
  const dotNetBinariesPath = path.join(binariesLocation, dotnetDependencyName);
  const sdkVersionFolder = path.join(dotNetBinariesPath, 'sdk');

  // First try to get sdk from Binary installation folder
  const files = fs.existsSync(sdkVersionFolder) ? fs.readdirSync(sdkVersionFolder, { withFileTypes: true }) : null;
  for (const file of files) {
    if (file.isDirectory()) {
      const version = file.name;
      await executeCommand(ext.outputChannel, undefined, 'echo', 'Local binary .NET SDK version', version);
      return version;
    }
  }

  try {
    const output: string = await executeCommand(ext.outputChannel, undefined, `${getDotNetCommand()}`, '--version');
    const version: string | null = semver.clean(output);
    if (version) {
      return version;
    }
  } catch (error) {
    return null;
  }

  return null;
}

/**
 * Get the nodejs binaries executable or use the system nodejs executable.
 */
export function getDotNetCommand(): string {
  const command = getGlobalSetting<string>(dotNetBinaryPathSettingKey);
  return command;
}

export async function setDotNetCommand(): Promise<void> {
<<<<<<< HEAD
  const binariesLocation = getGlobalSetting<string>(dependenciesPathSettingKey);
=======
  const binariesLocation = getGlobalSetting<string>(autoRuntimeDependenciesPathSettingKey);
>>>>>>> a9f0dfe6
  const dotNetBinariesPath = path.join(binariesLocation, dotnetDependencyName);
  const binariesExist = fs.existsSync(dotNetBinariesPath);
  let command = ext.dotNetCliPath;
  if (binariesExist) {
    // Explicit executable for tasks.json
    command =
      process.platform == Platform.windows
        ? path.join(dotNetBinariesPath, `${ext.dotNetCliPath}.exe`)
        : path.join(dotNetBinariesPath, `${ext.dotNetCliPath}`);
    const newPath = `${dotNetBinariesPath}${path.delimiter}\${env:PATH}`;
    fs.chmodSync(dotNetBinariesPath, 0o777);

    try {
      const terminalConfig = vscode.workspace.getConfiguration();
      const pathEnv = {
        PATH: newPath,
      };

      // Required for dotnet cli in VSCode Terminal
      switch (process.platform) {
        case Platform.windows: {
          terminalConfig.update('terminal.integrated.env.windows', pathEnv, vscode.ConfigurationTarget.Workspace);
          break;
        }

        case Platform.linux: {
          terminalConfig.update('terminal.integrated.env.linux', pathEnv, vscode.ConfigurationTarget.Workspace);
          break;
        }

        case Platform.mac: {
          terminalConfig.update('terminal.integrated.env.osx', pathEnv, vscode.ConfigurationTarget.Workspace);
          break;
        }
      }

      // Required for CoreClr
      terminalConfig.update('omnisharp.dotNetCliPaths', [dotNetBinariesPath], vscode.ConfigurationTarget.Workspace);
    } catch (error) {
      console.log(error);
    }
  }

  await updateGlobalSetting<string>(dotNetBinaryPathSettingKey, command);
}<|MERGE_RESOLUTION|>--- conflicted
+++ resolved
@@ -5,11 +5,7 @@
 import {
   DotnetVersion,
   Platform,
-<<<<<<< HEAD
-  dependenciesPathSettingKey,
-=======
   autoRuntimeDependenciesPathSettingKey,
->>>>>>> a9f0dfe6
   dotNetBinaryPathSettingKey,
   dotnetDependencyName,
   isolatedSdkName,
@@ -189,11 +185,7 @@
 }
 
 export async function getLocalDotNetVersionFromBinaries(): Promise<string> {
-<<<<<<< HEAD
-  const binariesLocation = getGlobalSetting<string>(dependenciesPathSettingKey);
-=======
   const binariesLocation = getGlobalSetting<string>(autoRuntimeDependenciesPathSettingKey);
->>>>>>> a9f0dfe6
   const dotNetBinariesPath = path.join(binariesLocation, dotnetDependencyName);
   const sdkVersionFolder = path.join(dotNetBinariesPath, 'sdk');
 
@@ -229,11 +221,7 @@
 }
 
 export async function setDotNetCommand(): Promise<void> {
-<<<<<<< HEAD
-  const binariesLocation = getGlobalSetting<string>(dependenciesPathSettingKey);
-=======
   const binariesLocation = getGlobalSetting<string>(autoRuntimeDependenciesPathSettingKey);
->>>>>>> a9f0dfe6
   const dotNetBinariesPath = path.join(binariesLocation, dotnetDependencyName);
   const binariesExist = fs.existsSync(dotNetBinariesPath);
   let command = ext.dotNetCliPath;
