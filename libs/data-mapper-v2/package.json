--- conflicted
+++ resolved
@@ -17,11 +17,7 @@
     "@microsoft/logic-apps-shared": "workspace:*",
     "@react-hookz/web": "22.0.0",
     "@reduxjs/toolkit": "1.8.5",
-<<<<<<< HEAD
-    "@xyflow/react": "^12.0.3",
-=======
     "@xyflow/react": "^12.3.5",
->>>>>>> becf7d8d
     "elkjs": "0.9.1",
     "fuse.js": "6.6.2",
     "immer": "9.0.15",
@@ -35,10 +31,7 @@
     "react-icons": "4.8.0",
     "react-intl": "6.3.0",
     "react-redux": "8.0.2",
-<<<<<<< HEAD
-=======
     "react-virtualized-tree": "^3.4.1",
->>>>>>> becf7d8d
     "redux-thunk": "2.4.2",
     "redux-undo": "1.1.0",
     "use-resize-observer": "^9.1.0"
