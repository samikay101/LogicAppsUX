--- conflicted
+++ resolved
@@ -7,13 +7,8 @@
 import { initUnitTestDefinition } from './state/unitTest/unitTestSlice';
 import { WorkflowKind } from './state/workflow/workflowInterfaces';
 import { initWorkflowKind, initRunInstance, initWorkflowSpec } from './state/workflow/workflowSlice';
-<<<<<<< HEAD
-import type { AppDispatch, RootState } from './store';
+import type { AppDispatch } from './store';
 import type { LogicAppsV2, UnitTestDefinition } from '@microsoft/utils-logic-apps';
-=======
-import type { AppDispatch } from './store';
-import type { LogicAppsV2 } from '@microsoft/utils-logic-apps';
->>>>>>> 72e716f4
 import { equals } from '@microsoft/utils-logic-apps';
 import { useDeepCompareEffect } from '@react-hookz/web';
 import React, { useContext, useEffect } from 'react';
