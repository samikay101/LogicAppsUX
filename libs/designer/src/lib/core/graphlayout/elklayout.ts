--- conflicted
+++ resolved
@@ -108,17 +108,11 @@
           type: n.layoutOptions?.['nodeType'] ?? defaultNodeType,
         };
 
-<<<<<<< HEAD
-        if (n?.children) {
-          nodeObject.width = n.width;
-          nodeObject.height = n.height;
-=======
         if (n?.children && n.width && n.height) {
           nodeObject.data.size = {
             width: n.width,
             height: n.height,
           };
->>>>>>> becf7d8d
         }
 
         const nodeArrayIndex = nodes.push(nodeObject);
