import { getReactQueryClient } from '../ReactQueryProvider';
import type {
  ListDynamicValue,
  ManagedIdentityRequestProperties,
  TreeDynamicExtension,
  TreeDynamicValue,
  FilePickerInfo,
  LegacyDynamicSchemaExtension,
  LegacyDynamicValuesExtension,
  OpenAPIV2,
} from '@microsoft/logic-apps-shared';
import {
  ConnectorService,
  Types,
  getPropertyValue,
  getJSONValue,
  getObjectPropertyValue,
  isNullOrUndefined,
  LoggerService,
  LogEntryLevel,
  isObject,
  isString,
  guid,
} from '@microsoft/logic-apps-shared';

export const getLegacyDynamicValues = async (
  connectionId: string,
  connectorId: string,
  parameters: Record<string, any>,
  extension: LegacyDynamicValuesExtension,
  parameterArrayType: string,
  managedIdentityProperties?: ManagedIdentityRequestProperties
): Promise<ListDynamicValue[]> => {
  const queryClient = getReactQueryClient();
  const service = ConnectorService();

  const response = await queryClient.fetchQuery(
    [
      'legacydynamicValues',
      connectionId.toLowerCase(),
      connectorId.toLowerCase(),
      extension.operationId?.toLowerCase(),
      getParametersKey(parameters).toLowerCase(),
    ],
    () => service.getLegacyDynamicContent(connectionId, connectorId, parameters, managedIdentityProperties)
  );

<<<<<<< HEAD
  const values = getObjectPropertyValue(response, extension['value-collection'] ? extension['value-collection'].split('/') : []);
  if (values && Array.isArray(values)) {
    return values.map((property: any) => {
      let value: any;
      let displayName: any;
      let isSelectable = true;

      if (parameterArrayType && parameterArrayType !== Types.Object) {
        displayName = value = getJSONValue(property);
      } else {
        value = getObjectPropertyValue(property, extension['value-path'].split('/'));
        displayName = extension['value-title'] ? getObjectPropertyValue(property, extension['value-title'].split('/')) : value;
      }
=======
  const values = Array.isArray(response)
    ? response
    : getObjectPropertyValue(response, extension['value-collection'] ? extension['value-collection'].split('/') : []);
  let collectionData = values;
  if (!values || !Array.isArray(values)) {
    LoggerService().log({
      level: LogEntryLevel.Warning,
      area: 'getLegacyDynamicValues',
      message: 'Values returned from Legacy dynamic call is not an array',
      args: [
        `connectorId: ${connectorId}`,
        `operationId: ${extension.operationId}`,
        `arrayType: ${parameterArrayType}`,
        `collectionPath: ${extension['value-collection']}`,
        response,
      ],
    });

    if (isNullOrUndefined(response)) {
      return [];
    }

    const possibleCollectionData = values ?? response;
    collectionData = typeof possibleCollectionData === Types.Object ? getFirstArrayProperty(possibleCollectionData) : [];
  }

  return collectionData.map((property: any) => {
    let value: any;
    let displayName: any;
    let isSelectable = true;
    let description: string | undefined;
>>>>>>> becf7d8d

    if (parameterArrayType && parameterArrayType !== Types.Object) {
      value = parameterArrayType === Types.String ? property.toString() : getJSONValue(property);
      displayName = value.toString();
    } else {
      value = getObjectPropertyValue(property, extension['value-path'] ? extension['value-path'].split('/') : []);
      displayName = (extension['value-title'] ? getObjectPropertyValue(property, extension['value-title'].split('/')) : value)?.toString();

      description = extension['value-description']
        ? getObjectPropertyValue(property, extension['value-description'].split('/'))
        : undefined;

      if (extension['value-selectable']) {
        const selectableValue = getObjectPropertyValue(property, extension['value-selectable'].split('/'));
        if (!isNullOrUndefined(selectableValue)) {
          isSelectable = selectableValue;
        }
      }
    }

    return { value, displayName, description, disabled: !isSelectable };
  });
};

export const getListDynamicValues = async (
  connectionId: string | undefined,
  connectorId: string,
  operationId: string,
  parameters: Record<string, any>,
  dynamicState: any
): Promise<ListDynamicValue[]> => {
  const queryClient = getReactQueryClient();
  const service = ConnectorService();

  return queryClient.fetchQuery(
    [
      'listdynamicvalues',
      (connectionId ?? '').toLowerCase(),
      connectorId.toLowerCase(),
      operationId.toLowerCase(),
      dynamicState.operationId?.toLowerCase(),
      getParametersKey({ ...dynamicState.parameters, ...parameters }),
    ],
    () => service.getListDynamicValues(connectionId, connectorId, operationId, parameters, dynamicState)
  );
};

export const getLegacyDynamicSchema = async (
  connectionId: string,
  connectorId: string,
  parameters: Record<string, any>,
  extension: LegacyDynamicSchemaExtension,
  managedIdentityProperties?: ManagedIdentityRequestProperties
): Promise<OpenAPIV2.SchemaObject | null> => {
  const queryClient = getReactQueryClient();
  const service = ConnectorService();

  const response = await queryClient.fetchQuery(
    [
      'legacydynamicschema',
      connectionId.toLowerCase(),
      connectorId.toLowerCase(),
      extension.operationId?.toLowerCase(),
      getParametersKey(parameters).toLowerCase(),
    ],
    () => service.getLegacyDynamicContent(connectionId, connectorId, parameters, managedIdentityProperties)
  );

  if (!response) {
    return null;
  }

  const schemaPath = extension['value-path'] ? extension['value-path'].split('/').filter((s) => s) : undefined;
  return schemaPath ? (getObjectPropertyValue(response, schemaPath) ?? null) : { properties: response, type: Types.Object };
};

export const getDynamicSchemaProperties = async (
  connectionId: string | undefined,
  connectorId: string,
  operationId: string,
  parameters: Record<string, any>,
  dynamicState: any
): Promise<OpenAPIV2.SchemaObject> => {
  const queryClient = getReactQueryClient();
  const service = ConnectorService();

  return queryClient.fetchQuery(
    [
      'dynamicschemaproperties',
      (connectionId ?? '').toLowerCase(),
      connectorId.toLowerCase(),
      operationId.toLowerCase(),
      dynamicState.extension.operationId?.toLowerCase(),
      getParametersKey({ ...dynamicState.parameters, ...parameters }),
      `isInput:${!!dynamicState?.isInput}`,
    ],
    () => service.getDynamicSchema(connectionId, connectorId, operationId, parameters, dynamicState)
  );
};

export const getLegacyDynamicTreeItems = async (
  connectionId: string,
  connectorId: string,
  operationId: string,
  parameters: Record<string, any>,
  pickerInfo: FilePickerInfo,
  managedIdentityProperties?: ManagedIdentityRequestProperties
): Promise<TreeDynamicValue[]> => {
  const queryClient = getReactQueryClient();
  const service = ConnectorService();

  const response = await queryClient.fetchQuery(
    [
      'legacydynamictreeitems',
      connectionId.toLowerCase(),
      connectorId.toLowerCase(),
      operationId?.toLowerCase(),
      getParametersKey(parameters).toLowerCase(),
    ],
    () => service.getLegacyDynamicContent(connectionId, connectorId, parameters, managedIdentityProperties)
  );

  const { collectionPath, titlePath, folderPropertyPath, mediaPropertyPath } = pickerInfo;
<<<<<<< HEAD
  const values = collectionPath ? getPropertyValue(response, collectionPath) : response;

  if (values && Array.isArray(values)) {
    return values.map((value: any) => {
      return {
        value,
        displayName: getPropertyValue(value, titlePath as string),
        isParent: !!getPropertyValue(value, folderPropertyPath as string),
        mediaType: mediaPropertyPath ? getPropertyValue(value, mediaPropertyPath) : undefined,
      };
=======
  const values = Array.isArray(response) ? response : collectionPath ? getPropertyValue(response, collectionPath) : response;
  let collectionData = values;

  if (!values || !Array.isArray(values)) {
    LoggerService().log({
      level: LogEntryLevel.Warning,
      area: 'getLegacyDynamicTreeItems',
      message: 'Tree items returned from Legacy dynamic call is not an array',
      args: [`connectorId: ${connectorId}`, `operationId: ${operationId}`, `collectionPath: ${collectionPath}`, response],
>>>>>>> becf7d8d
    });

    if (isNullOrUndefined(response)) {
      return [];
    }

    const possibleCollectionData = values ?? response;
    collectionData = typeof possibleCollectionData === Types.Object ? getFirstArrayProperty(possibleCollectionData) : [];
  }

  return collectionData.map((value: any): TreeDynamicValue => {
    return {
      value,
      displayName: (getPropertyValue(value, titlePath as string) ?? '').toString(),
      id: getDynamicTreeValueIdFromCollectionDataValue(value),
      isParent: !!getPropertyValue(value, folderPropertyPath as string),
      mediaType: mediaPropertyPath ? getPropertyValue(value, mediaPropertyPath) : undefined,
    };
  });
};

export const getDynamicTreeItems = async (
  connectionId: string,
  connectorId: string,
  operationId: string,
  parameters: Record<string, any>,
  dynamicExtension: TreeDynamicExtension
): Promise<TreeDynamicValue[]> => {
  const queryClient = getReactQueryClient();
  const service = ConnectorService();

  const values = await queryClient.fetchQuery(
    [
      'dynamictreeitems',
      connectionId.toLowerCase(),
      connectorId.toLowerCase(),
      operationId?.toLowerCase(),
      getParametersKey(parameters).toLowerCase(),
      `selectionState:${dynamicExtension.selectionState ? JSON.stringify(dynamicExtension.selectionState) : ''}`,
    ],
    () => service.getTreeDynamicValues(connectionId, connectorId, operationId, parameters, dynamicExtension),
    { cacheTime: 0, staleTime: 0 }
  );

  return values;
};

const getParametersKey = (parameters: Record<string, any>): string => {
  return Object.keys(parameters).reduce(
    (result: string, parameterKey: string) => `${result}, ${parameterKey}-${JSON.stringify(parameters[parameterKey])}`,
    ''
  );
};

const getFirstArrayProperty = (value: any): any[] => {
  for (const key of Object.keys(value)) {
    if (Array.isArray(value[key])) {
      return value[key];
    }
  }

  return [];
};

const getDynamicTreeValueIdFromCollectionDataValue = (value: any): string => {
  const valueId = value && isObject(value) && 'Id' in value && value.Id;
  if (isString(valueId) && valueId.length > 0) {
    return valueId;
  }

  return guid();
};<|MERGE_RESOLUTION|>--- conflicted
+++ resolved
@@ -45,21 +45,6 @@
     () => service.getLegacyDynamicContent(connectionId, connectorId, parameters, managedIdentityProperties)
   );
 
-<<<<<<< HEAD
-  const values = getObjectPropertyValue(response, extension['value-collection'] ? extension['value-collection'].split('/') : []);
-  if (values && Array.isArray(values)) {
-    return values.map((property: any) => {
-      let value: any;
-      let displayName: any;
-      let isSelectable = true;
-
-      if (parameterArrayType && parameterArrayType !== Types.Object) {
-        displayName = value = getJSONValue(property);
-      } else {
-        value = getObjectPropertyValue(property, extension['value-path'].split('/'));
-        displayName = extension['value-title'] ? getObjectPropertyValue(property, extension['value-title'].split('/')) : value;
-      }
-=======
   const values = Array.isArray(response)
     ? response
     : getObjectPropertyValue(response, extension['value-collection'] ? extension['value-collection'].split('/') : []);
@@ -91,7 +76,6 @@
     let displayName: any;
     let isSelectable = true;
     let description: string | undefined;
->>>>>>> becf7d8d
 
     if (parameterArrayType && parameterArrayType !== Types.Object) {
       value = parameterArrayType === Types.String ? property.toString() : getJSONValue(property);
@@ -215,18 +199,6 @@
   );
 
   const { collectionPath, titlePath, folderPropertyPath, mediaPropertyPath } = pickerInfo;
-<<<<<<< HEAD
-  const values = collectionPath ? getPropertyValue(response, collectionPath) : response;
-
-  if (values && Array.isArray(values)) {
-    return values.map((value: any) => {
-      return {
-        value,
-        displayName: getPropertyValue(value, titlePath as string),
-        isParent: !!getPropertyValue(value, folderPropertyPath as string),
-        mediaType: mediaPropertyPath ? getPropertyValue(value, mediaPropertyPath) : undefined,
-      };
-=======
   const values = Array.isArray(response) ? response : collectionPath ? getPropertyValue(response, collectionPath) : response;
   let collectionData = values;
 
@@ -236,7 +208,6 @@
       area: 'getLegacyDynamicTreeItems',
       message: 'Tree items returned from Legacy dynamic call is not an array',
       args: [`connectorId: ${connectorId}`, `operationId: ${operationId}`, `collectionPath: ${collectionPath}`, response],
->>>>>>> becf7d8d
     });
 
     if (isNullOrUndefined(response)) {
