--- conflicted
+++ resolved
@@ -59,13 +59,6 @@
 
 export const updateTemplateConnection = createAsyncThunk(
   'updateTemplateConnection',
-<<<<<<< HEAD
-  async (payload: ConnectionPayload, { dispatch, getState }): Promise<void> => {
-    const { nodeId, connector, connection, connectionProperties, authentication } = payload;
-    dispatch(
-      changeTemplateConnectionMapping({
-        nodeId,
-=======
   async (payload: ConnectionPayload & { connectionKey: string }, { dispatch, getState }): Promise<void> => {
     const { nodeId, connectionKey, connector, connection, connectionProperties, authentication } = payload;
     const workflows = (getState() as TemplateRootState).template.workflows;
@@ -74,16 +67,11 @@
       changeTemplateConnectionMapping({
         nodeId,
         connectionKey,
->>>>>>> becf7d8d
         connectorId: connector.id,
         connectionId: connection.id,
         authentication: authentication ?? getApiHubAuthenticationIfRequired(),
         connectionProperties: connectionProperties ?? getConnectionPropertiesIfRequired(connection, connector),
-<<<<<<< HEAD
-        connectionRuntimeUrl: isOpenApiSchemaVersion((getState() as TemplateRootState).template.workflowDefinition)
-=======
         connectionRuntimeUrl: isOpenApiSchemaVersion(defaultWorkflow?.workflowDefinition)
->>>>>>> becf7d8d
           ? connection.properties.connectionRuntimeUrl
           : undefined,
       })
