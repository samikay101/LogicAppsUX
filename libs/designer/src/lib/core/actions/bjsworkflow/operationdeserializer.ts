/* eslint-disable no-param-reassign */
import Constants from '../../../common/constants';
import type { DeserializedWorkflow } from '../../parsers/BJSWorkflow/BJSDeserializer';
import { getOperationInfo, getOperationManifest } from '../../queries/operation';
import type { NodeData, NodeInputs, NodeOutputs, OutputInfo } from '../../state/operationMetadataSlice';
import { initializeOperationInfo, initializeNodes } from '../../state/operationMetadataSlice';
<<<<<<< HEAD
import { clearPanel } from '../../state/panel/panelSlice';
import type { Operations } from '../../state/workflowSlice';
=======
import { clearPanel } from '../../state/panelSlice';
import type { Operations } from '../../state/workflowSlice';
import { isRootNode } from '../../utils/graph';
>>>>>>> 2b03593f
import {
  loadParameterValuesFromDefault,
  ParameterGroupKeys,
  toParameterInfoMap,
  updateParameterWithValues,
  updateTokenMetadata,
} from '../../utils/parameters/helper';
import { isTokenValueSegment } from '../../utils/parameters/segment';
import { getOperationSettings } from './settings';
import { OperationManifestService } from '@microsoft-logic-apps/designer-client-services';
import { ManifestParser, PropertyName, Visibility } from '@microsoft-logic-apps/parsers';
import type { OperationManifest } from '@microsoft-logic-apps/utils';
import {
  getPropertyValue,
  map,
  aggregate,
  ConnectionReferenceKeyFormat,
  equals,
  getObjectPropertyValue,
  unmap,
} from '@microsoft-logic-apps/utils';
import type { ParameterInfo } from '@microsoft/designer-ui';
import type { Dispatch } from '@reduxjs/toolkit';

export interface NodeDataWithManifest extends NodeData {
  manifest: OperationManifest;
}

export const initializeOperationMetadata = async (deserializedWorkflow: DeserializedWorkflow, dispatch: Dispatch): Promise<void> => {
<<<<<<< HEAD
  const promises: Promise<NodeDataWithManifest | undefined>[] = [];
=======
  const promises: Promise<NodeDataWithManifest[] | undefined>[] = [];
>>>>>>> 2b03593f
  const { actionData: operations, graph, nodesMetadata } = deserializedWorkflow;
  const operationManifestService = OperationManifestService();
  let triggerNodeId = '';

  for (const [operationId, operation] of Object.entries(operations)) {
    const isTrigger = isRootNode(graph, operationId, nodesMetadata);

    if (isTrigger) {
      triggerNodeId = operationId;
    }
    if (operationManifestService.isSupported(operation.type)) {
      promises.push(initializeOperationDetailsForManifest(operationId, operation, isTrigger, dispatch));
    } else {
      // swagger case here
    }
  }

  const allNodeData = aggregate((await Promise.all(promises)).filter((data) => !!data) as NodeDataWithManifest[][]);

  updateTokenMetadataInParameters(allNodeData, operations, triggerNodeId);
  dispatch(clearPanel());
  dispatch(
    initializeNodes(
      allNodeData.map((data) => {
        const { id, nodeInputs, nodeOutputs, settings } = data;
        return { id, nodeInputs, nodeOutputs, settings };
      })
    )
  );
};

const initializeOperationDetailsForManifest = async (
  nodeId: string,
  operation: LogicAppsV2.ActionDefinition | LogicAppsV2.TriggerDefinition,
  isTrigger: boolean,
  dispatch: Dispatch
): Promise<NodeDataWithManifest[] | undefined> => {
  try {
    const operationInfo = await getOperationInfo(nodeId, operation);

    if (operationInfo) {
      const manifest = await getOperationManifest(operationInfo);

      dispatch(initializeOperationInfo({ id: nodeId, ...operationInfo }));

      const nodeInputs = getInputParametersFromManifest(nodeId, manifest, operation);
      const nodeOutputs = getOutputParametersFromManifest(nodeId, manifest);
      const settings = getOperationSettings(operation, isTrigger, operation.type, manifest);

      const childGraphInputs = processChildGraphAndItsInputs(manifest, operation);
      return [{ id: nodeId, nodeInputs, nodeOutputs, settings, manifest }, ...childGraphInputs];
    }

    return;
  } catch (error) {
    const errorMessage = `Unable to initialize operation details for operation - ${nodeId}. Error details - ${error}`;
    console.log(errorMessage);

    return;
  }
};

const processChildGraphAndItsInputs = (
  manifest: OperationManifest,
  operation: LogicAppsV2.ActionDefinition | LogicAppsV2.TriggerDefinition
): NodeDataWithManifest[] => {
  const { subGraphDetails } = manifest.properties;
  const nodesData: NodeDataWithManifest[] = [];

  if (subGraphDetails) {
    for (const subGraphKey of Object.keys(subGraphDetails)) {
      const { inputs, inputsLocation, isAdditive } = subGraphDetails[subGraphKey];
      const subOperation = getPropertyValue(operation, subGraphKey);
      if (inputs) {
        const subManifest = { properties: { inputs, inputsLocation } } as any;
        if (isAdditive) {
          for (const subNodeKey of Object.keys(subOperation)) {
            nodesData.push({
              id: subNodeKey,
              nodeInputs: getInputParametersFromManifest(subNodeKey, subManifest, subOperation[subNodeKey]),
              nodeOutputs: { outputs: {} },
              manifest: subManifest,
            });
          }
        }

        nodesData.push({
          id: subGraphKey,
          nodeInputs: getInputParametersFromManifest(subGraphKey, subManifest, subOperation),
          nodeOutputs: { outputs: {} },
          manifest: subManifest,
        });
      }
    }
  }

  return nodesData;
};

const getInputParametersFromManifest = (nodeId: string, manifest: OperationManifest, stepDefinition: any): NodeInputs => {
  const primaryInputParameters = new ManifestParser(manifest).getInputParameters(
    false /* includeParentObject */,
    0 /* expandArrayPropertiesDepth */
  );
  let primaryInputParametersInArray = unmap(primaryInputParameters);

  if (stepDefinition) {
    const { inputsLocation } = manifest.properties;

    // In the case of retry policy, it is treated as an input
    // avoid pushing a parameter for it as it is already being
    // handled in the settings store.
    // NOTE: this could be expanded to more settings that are treated as inputs.
    if (
      manifest.properties.settings &&
      manifest.properties.settings.retryPolicy &&
      stepDefinition.inputs &&
      stepDefinition.inputs[PropertyName.RETRYPOLICY]
    ) {
      delete stepDefinition.inputs.retryPolicy;
    }

    if (
      manifest.properties.connectionReference &&
      manifest.properties.connectionReference.referenceKeyFormat === ConnectionReferenceKeyFormat.Function
    ) {
      delete stepDefinition.inputs.function;
    }

    primaryInputParametersInArray = updateParameterWithValues(
      'inputs.$',
      inputsLocation ? getObjectPropertyValue(stepDefinition, inputsLocation) : stepDefinition.inputs,
      '',
      primaryInputParametersInArray,
      true /* createInvisibleParameter */,
      false /* useDefault */
    );
  } else {
    loadParameterValuesFromDefault(primaryInputParameters);
  }

  const allParametersAsArray = toParameterInfoMap(primaryInputParametersInArray, stepDefinition, nodeId);

  // TODO(14490585)- Initialize editor view models

  const defaultParameterGroup = {
    id: ParameterGroupKeys.DEFAULT,
    description: '',
    parameters: allParametersAsArray,
  };
  const parameterGroups = {
    [ParameterGroupKeys.DEFAULT]: defaultParameterGroup,
  };

  // TODO(14490585)- Add enum parameters
  // TODO(14490747)- Add recurrence parameters
  // TODO(14490691)- Initialize dynamic inputs.

  defaultParameterGroup.parameters = _getParametersSortedByVisibility(defaultParameterGroup.parameters);

  return { parameterGroups };
};

const getOutputParametersFromManifest = (nodeId: string, manifest: OperationManifest): NodeOutputs => {
  // TODO(14490747) - Update operation manifest for triggers with split on.

  const operationOutputs = new ManifestParser(manifest).getOutputParameters(
    true /* includeParentObject */,
    Constants.MAX_INTEGER_NUMBER /* expandArrayOutputsDepth */,
    false /* expandOneOf */,
    undefined /* data */,
    true /* selectAllOneOfSchemas */
  );

  // TODO(14490691) - Get dynamic schema output

  const nodeOutputs: Record<string, OutputInfo> = {};
  for (const [key, output] of Object.entries(operationOutputs)) {
    const {
      format,
      type,
      isDynamic,
      isInsideArray,
      name,
      itemSchema,
      parentArray,
      title,
      summary,
      description,
      source,
      required,
      visibility,
    } = output;

    nodeOutputs[key] = {
      key,
      type,
      format,
      isAdvanced: equals(visibility, Constants.VISIBILITY.ADVANCED),
      name,
      isDynamic,
      isInsideArray,
      itemSchema,
      parentArray,
      title: title ?? summary ?? description ?? name,
      source,
      required,
      description,
    };
  }

  return { outputs: nodeOutputs };
};

const updateTokenMetadataInParameters = (nodes: NodeDataWithManifest[], operations: Operations, triggerNodeId: string) => {
  const nodesData = map(nodes, 'id');
  const actionNodes = nodes
    .map((node) => node.id)
    .filter((nodeId) => nodeId !== triggerNodeId)
    .reduce((actionNodes: Record<string, string>, id: string) => ({ ...actionNodes, [id]: id }), {});

  for (const nodeData of nodes) {
    const {
      nodeInputs: { parameterGroups },
    } = nodeData;
    const allParameters = aggregate(Object.keys(parameterGroups).map((groupKey) => parameterGroups[groupKey].parameters));
    for (const parameter of allParameters) {
      const segments = parameter.value;

      if (segments && segments.length) {
        parameter.value = segments.map((segment) => {
          if (isTokenValueSegment(segment)) {
            segment = updateTokenMetadata(segment, actionNodes, triggerNodeId, nodesData, operations, parameter.type);
          }

          return segment;
        });
      }
    }
  }
};

const _getParametersSortedByVisibility = (parameters: ParameterInfo[]): ParameterInfo[] => {
  const sortedParameters: ParameterInfo[] = parameters.filter((parameter) => parameter.required);

  for (const parameter of parameters) {
    if (!parameter.required && equals(parameter.visibility, Visibility.Important)) {
      sortedParameters.push(parameter);
    }
  }

  parameters.forEach((parameter) => {
    if (!parameter.required && !equals(parameter.visibility, Visibility.Important) && !equals(parameter.visibility, Visibility.Advanced)) {
      sortedParameters.push(parameter);
    }
  });

  parameters.forEach((parameter) => {
    if (!parameter.required && equals(parameter.visibility, Visibility.Advanced)) {
      sortedParameters.push(parameter);
    }
  });

  return sortedParameters;
};<|MERGE_RESOLUTION|>--- conflicted
+++ resolved
@@ -4,14 +4,9 @@
 import { getOperationInfo, getOperationManifest } from '../../queries/operation';
 import type { NodeData, NodeInputs, NodeOutputs, OutputInfo } from '../../state/operationMetadataSlice';
 import { initializeOperationInfo, initializeNodes } from '../../state/operationMetadataSlice';
-<<<<<<< HEAD
 import { clearPanel } from '../../state/panel/panelSlice';
 import type { Operations } from '../../state/workflowSlice';
-=======
-import { clearPanel } from '../../state/panelSlice';
-import type { Operations } from '../../state/workflowSlice';
 import { isRootNode } from '../../utils/graph';
->>>>>>> 2b03593f
 import {
   loadParameterValuesFromDefault,
   ParameterGroupKeys,
@@ -41,11 +36,7 @@
 }
 
 export const initializeOperationMetadata = async (deserializedWorkflow: DeserializedWorkflow, dispatch: Dispatch): Promise<void> => {
-<<<<<<< HEAD
-  const promises: Promise<NodeDataWithManifest | undefined>[] = [];
-=======
   const promises: Promise<NodeDataWithManifest[] | undefined>[] = [];
->>>>>>> 2b03593f
   const { actionData: operations, graph, nodesMetadata } = deserializedWorkflow;
   const operationManifestService = OperationManifestService();
   let triggerNodeId = '';
