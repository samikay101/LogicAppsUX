import type { CustomCodeFileNameMapping } from '../../..';
import Constants from '../../../common/constants';
import type { ConnectionReferences, WorkflowParameter } from '../../../common/models/workflow';
import { ImpersonationSource } from '../../../common/models/workflow';
import type { WorkflowNode } from '../../parsers/models/workflowNode';
import { getConnectorWithSwagger, getSwaggerFromEndpoint } from '../../queries/connections';
import { getOperationManifest } from '../../queries/operation';
import type {
  DependencyInfo,
  ErrorInfo,
  NodeInputs,
  NodeOperation,
  NodeOutputs,
  OutputInfo,
} from '../../state/operation/operationMetadataSlice';
import {
  updateNodeSettings,
  updateNodeParameters,
  DynamicLoadStatus,
  updateOutputs,
  updateErrorDetails,
  ErrorLevel,
} from '../../state/operation/operationMetadataSlice';
import type { UpdateUpstreamNodesPayload } from '../../state/tokens/tokensSlice';
import { updateTokens, updateUpstreamNodes } from '../../state/tokens/tokensSlice';
import type { WorkflowParameterDefinition } from '../../state/workflowparameters/workflowparametersSlice';
import { initializeParameters } from '../../state/workflowparameters/workflowparametersSlice';
import type { RootState } from '../../store';
import { getTriggerNodeId, isRootNodeInGraph } from '../../utils/graph';
import {
  getSplitOnOptions,
  getUpdatedManifestForSchemaDependency,
  getUpdatedManifestForSplitOn,
  operationSupportsSplitOn,
  toOutputInfo,
} from '../../utils/outputs';
import {
  addRecurrenceParametersInGroup,
  getAllInputParameters,
  getCustomCodeFileNameFromParameter,
  getDependentParameters,
  getInputsValueFromDefinitionForManifest,
  getParameterFromName,
  getParametersSortedByVisibility,
  loadParameterValuesArrayFromDefault,
  ParameterGroupKeys,
  toParameterInfoMap,
  updateParameterWithValues,
} from '../../utils/parameters/helper';
import { createLiteralValueSegment } from '../../utils/parameters/segment';
import { getOutputParametersFromSwagger } from '../../utils/swagger/operation';
import { convertOutputsToTokens, getBuiltInTokens, getTokenNodeIds } from '../../utils/tokens';
import type { NodeInputsWithDependencies, NodeOutputsWithDependencies } from './operationdeserializer';
import type { Settings } from './settings';
import type {
  IConnectionService,
  IOperationManifestService,
  ISearchService,
  IOAuthService,
  IWorkflowService,
  CustomSwaggerServiceDetails,
  InputParameter,
  OperationManifest,
  OperationManifestProperties,
  OutputParameter,
  SchemaProperty,
  SwaggerParser,
  EditorLanguage,
} from '@microsoft/logic-apps-shared';
import {
  WorkflowService,
  LoggerService,
  LogEntryLevel,
  OperationManifestService,
  FunctionService,
  ApiManagementService,
  clone,
  ConnectionReferenceKeyFormat,
  CustomSwaggerServiceNames,
  DynamicSchemaType,
  equals,
  getBrandColorFromConnector,
  getIconUriFromConnector,
  getObjectPropertyValue,
  getRecordEntry,
  isDynamicListExtension,
  isDynamicPropertiesExtension,
  isDynamicSchemaExtension,
  isDynamicTreeExtension,
  isLegacyDynamicValuesExtension,
  isLegacyDynamicValuesTreeExtension,
  ManifestParser,
  PropertyName,
  unmap,
  UnsupportedException,
  isNullOrEmpty,
  generateDefaultCustomCodeValue,
  getFileExtensionName,
  replaceWhiteSpaceWithUnderscore,
  AssertionException,
  AssertionErrorCode,
  getIntl,
  isObject,
} from '@microsoft/logic-apps-shared';
import type { OutputToken, ParameterInfo } from '@microsoft/designer-ui';
import type { Dispatch } from '@reduxjs/toolkit';
import { addOrUpdateCustomCode } from '../../state/customcode/customcodeSlice';

export interface ServiceOptions {
  connectionService: IConnectionService;
  operationManifestService: IOperationManifestService;
  searchService: ISearchService;
  oAuthService: IOAuthService;
  workflowService: IWorkflowService;
}

export const updateWorkflowParameters = (parameters: Record<string, WorkflowParameter>, dispatch: Dispatch): void => {
  const parametersObj: Record<string, WorkflowParameterDefinition> = {};
  for (const [key, param] of Object.entries(parameters)) {
    parametersObj[key] = { name: key, isEditable: false, ...param };
  }

  dispatch(initializeParameters(parametersObj));
};

export const getInputParametersFromManifest = (
  _nodeId: string,
  operationInfo: NodeOperation,
  manifest: OperationManifest,
  presetParameterValues?: Record<string, any>,
  customSwagger?: SwaggerParser,
  stepDefinition?: any
): NodeInputsWithDependencies => {
  const manifestParser = new ManifestParser(
    manifest,
    OperationManifestService().isAliasingSupported(operationInfo.type, operationInfo.kind)
  );
  const primaryInputParameters = manifestParser.getInputParameters(
    false /* includeParentObject */,
    0 /* expandArrayPropertiesDepth */,
    undefined,
    undefined
  );
  const allInputParameters = unmap(
    manifestParser.getInputParameters(true /* includeParentObject */, Constants.MAX_EXPAND_ARRAY_DEPTH /* expandArrayPropertiesDepth */)
  );
  let primaryInputParametersInArray = unmap(primaryInputParameters);

  if (stepDefinition) {
    const { inputsLocation } = manifest.properties;
    const operationData = clone(stepDefinition);

    // In the case of retry policy, it is treated as an input
    // avoid pushing a parameter for it as it is already being
    // handled in the settings store.
    // NOTE: this could be expanded to more settings that are treated as inputs.
    if (manifest.properties.settings?.retryPolicy && operationData.inputs?.[PropertyName.RETRYPOLICY]) {
      delete operationData.inputs.retryPolicy;
    }

    if (manifest.properties.connectionReference?.referenceKeyFormat === ConnectionReferenceKeyFormat.Function) {
      delete operationData.inputs.function;
    }

    primaryInputParametersInArray = updateParameterWithValues(
      'inputs.$',
      getInputsValueFromDefinitionForManifest(
        inputsLocation ?? ['inputs'],
        manifest,
        customSwagger,
        operationData,
        primaryInputParametersInArray
      ),
      '',
      primaryInputParametersInArray,
      !operationData.metadata?.noUnknownParametersWithManifest &&
        (!inputsLocation || !!inputsLocation.length) &&
        !manifest.properties.inputsLocationSwapMap /* createInvisibleParameter */,
      false /* useDefault */
    );
  } else {
    loadParameterValuesArrayFromDefault(primaryInputParametersInArray);
  }

  if (presetParameterValues) {
    for (const [parameterName, parameterValue] of Object.entries(presetParameterValues)) {
      const parameter = primaryInputParametersInArray.find((parameter) => parameter.name === parameterName);
      if (parameter) {
        parameter.value = parameterValue;
      }
    }
  }

  const allParametersAsArray = toParameterInfoMap(primaryInputParametersInArray, stepDefinition);
  const dynamicInput = primaryInputParametersInArray.find((parameter) => parameter.dynamicSchema);

  const defaultParameterGroup = {
    id: ParameterGroupKeys.DEFAULT,
    description: '',
    parameters: allParametersAsArray,
    rawInputs: primaryInputParametersInArray.filter((rawInput) => !rawInput.dynamicSchema),
  };
  const parameterGroups = {
    [ParameterGroupKeys.DEFAULT]: defaultParameterGroup,
  };

  addRecurrenceParametersInGroup(parameterGroups, manifest.properties.recurrence, stepDefinition);

  defaultParameterGroup.parameters = getParametersSortedByVisibility(defaultParameterGroup.parameters);

  const nodeInputs = { dynamicLoadStatus: dynamicInput ? DynamicLoadStatus.NOTSTARTED : undefined, parameterGroups };
  return { inputs: nodeInputs, dependencies: getInputDependencies(nodeInputs, allInputParameters) };
};

export const getOutputParametersFromManifest = (
  nodeId: string,
  manifest: OperationManifest,
  isTrigger: boolean,
  inputs: NodeInputs,
  operationInfo: NodeOperation,
<<<<<<< HEAD
  splitOnValue?: string,
  nodeId?: string
=======
  dispatch: Dispatch,
  splitOnValue?: string
>>>>>>> becf7d8d
): NodeOutputsWithDependencies => {
  let manifestToParse = manifest;
  let originalOutputs: Record<string, OutputInfo> | undefined;

  if (manifest.properties.outputsSchema) {
    manifestToParse = getUpdatedManifestForSchemaDependency(manifest, inputs);
  }

  const isAliasingSupported = OperationManifestService().isAliasingSupported(operationInfo?.type, operationInfo?.kind);
  if (isTrigger) {
    const originalOperationOutputs = new ManifestParser(manifestToParse, isAliasingSupported).getOutputParameters(
      true /* includeParentObject */,
      Constants.MAX_INTEGER_NUMBER /* expandArrayOutputsDepth */,
      false /* expandOneOf */,
      undefined /* data */,
      true /* selectAllOneOfSchemas */
    );

    originalOutputs = {};
    for (const output of Object.values(originalOperationOutputs)) {
      originalOutputs[output.key] = toOutputInfo(output);
    }

    try {
      manifestToParse = getUpdatedManifestForSplitOn(manifestToParse, splitOnValue);
    } catch (error: any) {
      const errorInfo: ErrorInfo = { level: ErrorLevel.Default, error, message: error.message };
      if (error instanceof AssertionException && error.code === AssertionErrorCode.INVALID_SPLITON) {
        errorInfo.level = ErrorLevel.DynamicOutputs;
        errorInfo.message = getIntl().formatMessage(
          {
            defaultMessage: `Failed to evaluate outputs because splitOn {splitOn} cannot be evaluated. As a result, this operation's outputs might not be correctly visible in subsequent actions`,
            id: 'haeWoU',
            description: 'Error message when splitOn cannot be evaluated',
          },
          { splitOn: splitOnValue }
        );
      }

      dispatch(updateErrorDetails({ id: nodeId, errorInfo }));
    }
  }

  let operationOutputs: Record<string, OutputParameter>;

  if (operationInfo?.operationId?.toLowerCase() === 'foreach') {
    operationOutputs = {
      'builtin.$.item': {
        key: Constants.FOREACH_CURRENT_ITEM_KEY,
        name: `${Constants.FOREACH_CURRENT_ITEM_EXPRESSION_NAME}('${nodeId}')`,
        required: false,
        title: manifest.properties.outputs.title,
        type: Constants.SWAGGER.TYPE.ANY,
      },
    };
  } else {
    operationOutputs = new ManifestParser(manifestToParse, isAliasingSupported).getOutputParameters(
      true /* includeParentObject */,
      Constants.MAX_INTEGER_NUMBER /* expandArrayOutputsDepth */,
      false /* expandOneOf */,
      undefined /* data */,
      true /* selectAllOneOfSchemas */
    );
  }

  const nodeOutputs: Record<string, OutputInfo> = {};
  let dynamicOutput: SchemaProperty | undefined;
  for (const [key, output] of Object.entries(operationOutputs)) {
    if (!output.dynamicSchema) {
      nodeOutputs[key] = toOutputInfo(output);
    } else if (!dynamicOutput) {
      dynamicOutput = output;
    }
  }

  const dependencies: Record<string, DependencyInfo> = {};
  if (dynamicOutput && dynamicOutput.dynamicSchema) {
    if (dynamicOutput.dynamicSchema.type === DynamicSchemaType.DynamicProperties) {
      dependencies[dynamicOutput.key] = {
        definition: dynamicOutput.dynamicSchema,
        dependencyType: 'ApiSchema',
        dependentParameters: getDependentParameters(inputs, dynamicOutput.dynamicSchema.extension.parameters ?? {}),
        parameter: dynamicOutput,
      };
    }
  }

  const { outputsSchema } = manifest.properties;
  if (outputsSchema) {
    const allOutputs = unmap(nodeOutputs);
    for (const outputPath of outputsSchema.outputPaths) {
      const outputName = outputPath.outputLocation.filter((location) => location !== 'properties').join('.');
      const matchingOutput = allOutputs.find((output) => output.name === outputName);
      const dependentInput = getAllInputParameters(inputs).find((input) => input.parameterName === outputPath.name);

      if (matchingOutput && dependentInput) {
        dependencies[matchingOutput.key] = {
          definition: outputPath,
          dependencyType: 'StaticSchema',
          dependentParameters: {
            [dependentInput.id]: { isValid: !dependentInput.validationErrors?.length },
          },
        };
      }
    }
  }

  return {
    outputs: {
      dynamicLoadStatus: dynamicOutput ? DynamicLoadStatus.NOTSTARTED : undefined,
      outputs: nodeOutputs,
      originalOutputs,
    },
    dependencies,
  };
};

export const updateOutputsAndTokens = async (
  nodeId: string,
  operationInfo: NodeOperation,
  dispatch: Dispatch,
  isTrigger: boolean,
  inputs: NodeInputs,
  settings: Settings,
  shouldProcessSettings = false
): Promise<void> => {
  const { type, kind, connectorId } = operationInfo;
  const supportsManifest = OperationManifestService().isSupported(type, kind);
  const splitOnValue = settings.splitOn?.value?.enabled ? settings.splitOn.value.value : undefined;
  let nodeOutputs: NodeOutputs;
  let tokens: OutputToken[];
  if (supportsManifest) {
    const manifest = await getOperationManifest(operationInfo);
<<<<<<< HEAD
    nodeOutputs = getOutputParametersFromManifest(manifest, isTrigger, inputs, operationInfo, splitOnValue, nodeId).outputs;
=======
    nodeOutputs = getOutputParametersFromManifest(nodeId, manifest, isTrigger, inputs, operationInfo, dispatch, splitOnValue).outputs;
>>>>>>> becf7d8d
    tokens = [
      ...getBuiltInTokens(manifest),
      ...convertOutputsToTokens(
        isTrigger ? undefined : nodeId,
        type,
        nodeOutputs.outputs ?? {},
        { iconUri: manifest.properties.iconUri, brandColor: manifest.properties.brandColor },
        settings
      ),
    ];
  } else {
    const { connector, parsedSwagger } = await getConnectorWithSwagger(connectorId);
    nodeOutputs = getOutputParametersFromSwagger(isTrigger, parsedSwagger, operationInfo, inputs, splitOnValue).outputs;
    tokens = convertOutputsToTokens(
      isTrigger ? undefined : nodeId,
      type,
      nodeOutputs.outputs ?? {},
      { iconUri: getIconUriFromConnector(connector), brandColor: getBrandColorFromConnector(connector) },
      settings
    );
  }

  dispatch(updateOutputs({ id: nodeId, nodeOutputs }));
  dispatch(updateTokens({ id: nodeId, tokens }));

  // NOTE: Split On setting changes as outputs of trigger changes, so we will be recalculating such settings in this block for triggers.
  if (shouldProcessSettings && operationSupportsSplitOn(isTrigger)) {
    const hasSplitOnOptions = getSplitOnOptions(nodeOutputs, supportsManifest).length > 0;
    if (settings.splitOn?.isSupported !== hasSplitOnOptions) {
      dispatch(updateNodeSettings({ id: nodeId, settings: { splitOn: { ...settings.splitOn, isSupported: hasSplitOnOptions } } }));
    }
  }
};

export const getInputDependencies = (
  nodeInputs: NodeInputs,
  allInputs: InputParameter[],
  swagger?: SwaggerParser
): Record<string, DependencyInfo> => {
  const dependencies: Record<string, DependencyInfo> = {};
  for (const inputParameter of allInputs) {
    const { dynamicValues, dynamicSchema } = inputParameter;
    if (dynamicValues) {
      if (isLegacyDynamicValuesTreeExtension(dynamicValues) && !!swagger?.api['x-ms-capabilities']) {
        const pickerCapability = swagger.api['x-ms-capabilities'][Constants.PROPERTY.FILE_PICKER];
        dependencies[inputParameter.key] = {
          definition: dynamicValues,
          dependencyType: 'TreeNavigation',
          dependentParameters: {},
          filePickerInfo: {
            open: pickerCapability[Constants.PROPERTY.OPEN],
            browse: pickerCapability[Constants.PROPERTY.BROWSE],
            collectionPath: pickerCapability[Constants.PROPERTY.VALUE_COLLECTION],
            valuePath: dynamicValues.extension['value-path'],
            titlePath: pickerCapability[Constants.PROPERTY.VALUE_TITLE],
            fullTitlePath: Constants.PATH,
            folderPropertyPath: pickerCapability[Constants.PROPERTY.VALUE_FOLDER_PROPERTY],
            mediaPropertyPath: pickerCapability[Constants.PROPERTY.VALUE_MEDIA_PROPERTY],
          },
          parameter: inputParameter,
        };
      } else if (isDynamicTreeExtension(dynamicValues)) {
        dependencies[inputParameter.key] = {
          definition: dynamicValues,
          dependencyType: 'TreeNavigation',
          dependentParameters: {},
          filePickerInfo: {
            open: dynamicValues.extension.open,
            browse: dynamicValues.extension.browse,
            fullTitlePath: 'fullyQualifiedDisplayName',
            valuePath: 'value',
          },
          parameter: inputParameter,
        };
      } else if (isLegacyDynamicValuesExtension(dynamicValues) || isDynamicListExtension(dynamicValues)) {
        dependencies[inputParameter.key] = {
          definition: dynamicValues,
          dependencyType: 'ListValues',
          dependentParameters: getDependentParameters(nodeInputs, dynamicValues.extension.parameters ?? {}),
          parameter: inputParameter,
        };
      }
    } else if (dynamicSchema) {
      if (isDynamicSchemaExtension(dynamicSchema) || isDynamicPropertiesExtension(dynamicSchema)) {
        dependencies[inputParameter.key] = {
          definition: dynamicSchema,
          dependencyType: 'ApiSchema',
          dependentParameters: getDependentParameters(nodeInputs, dynamicSchema.extension.parameters ?? {}),
          parameter: inputParameter,
        };
      }
    }
  }

  return dependencies;
};

export const updateCallbackUrl = async (rootState: RootState, dispatch: Dispatch): Promise<void> => {
  const trigger = getTriggerNodeId(rootState.workflow);
  const operationInfo = rootState.operations.operationInfo[trigger];
  const nodeInputs = clone(rootState.operations.inputParameters[trigger]);
  const updatedParameter = await updateCallbackUrlInInputs(trigger, operationInfo, nodeInputs);

  if (updatedParameter) {
    dispatch(
      updateNodeParameters({
        nodeId: trigger,
        parameters: [{ groupId: ParameterGroupKeys.DEFAULT, parameterId: updatedParameter.id, propertiesToUpdate: updatedParameter }],
      })
    );
  }
};

export const updateCallbackUrlInInputs = async (
  nodeId: string,
  { type, kind }: NodeOperation,
  nodeInputs: NodeInputs
): Promise<ParameterInfo | undefined> => {
  if (
    equals(type, Constants.NODE.TYPE.REQUEST) &&
    (equals(kind, Constants.NODE.KIND.HTTP) || equals(kind, Constants.NODE.KIND.TEAMSWEBHOOK))
  ) {
    try {
      const callbackInfo = await WorkflowService().getCallbackUrl(nodeId);
      const parameter = getParameterFromName(nodeInputs, 'callbackUrl');

      if (parameter && callbackInfo) {
        parameter.value = [createLiteralValueSegment(callbackInfo.value)];

        return parameter;
      }
    } catch (error) {
      LoggerService().log({
        level: LogEntryLevel.Error,
        area: 'CallbackUrl_Update',
        message: 'Unable to initialize callback url for manual trigger.',
        error: error instanceof Error ? error : isObject(error) ? new Error(JSON.stringify(error)) : undefined,
      });
    }
  }

  return;
};

export const initializeCustomCodeDataInInputs = (parameter: ParameterInfo, nodeId: string, dispatch: Dispatch) => {
  const language: EditorLanguage = parameter?.editorOptions?.language;
  if (parameter) {
    const fileData = generateDefaultCustomCodeValue(language);
    if (fileData) {
      parameter.editorViewModel = {
        customCodeData: { fileData },
      };
      parameter.value = [createLiteralValueSegment(replaceWhiteSpaceWithUnderscore(nodeId) + getFileExtensionName(language))];
      dispatch(
        addOrUpdateCustomCode({
          nodeId,
          fileData,
          fileExtension: getFileExtensionName(language),
          fileName: replaceWhiteSpaceWithUnderscore(nodeId) + getFileExtensionName(language),
        })
      );
    }
  }
};

export const updateCustomCodeInInputs = async (parameter: ParameterInfo, customCode: CustomCodeFileNameMapping) => {
  if (isNullOrEmpty(customCode)) {
    return;
  }
  const language: EditorLanguage = parameter?.editorOptions?.language;
  const fileName = getCustomCodeFileNameFromParameter(parameter);
  try {
    const customCodeValue = getRecordEntry(customCode, fileName)?.fileData;

    if (parameter && customCodeValue) {
      parameter.editorViewModel = {
        customCodeData: { fileData: customCodeValue, fileExtension: getFileExtensionName(language), fileName },
      };
    }
  } catch (error) {
    const errorMessage = `Failed to populate code file ${fileName}: ${error}`;
    LoggerService().log({
      level: LogEntryLevel.Error,
      area: 'fetchCustomCode',
      message: errorMessage,
      error: error instanceof Error ? error : undefined,
    });
    return;
  }
};

export const updateAllUpstreamNodes = (state: RootState, dispatch: Dispatch): void => {
  const allOperations = state.workflow.operations;
  const payload: UpdateUpstreamNodesPayload = {};
  const nodeMap: Record<string, string> = {};
  for (const id of Object.keys(allOperations)) {
    nodeMap[id] = id;
  }

  for (const nodeId of Object.keys(allOperations)) {
    if (!isRootNodeInGraph(nodeId, 'root', state.workflow.nodesMetadata)) {
      payload[nodeId] = getTokenNodeIds(
        nodeId,
        state.workflow.graph as WorkflowNode,
        state.workflow.nodesMetadata,
        {},
        state.operations.operationInfo,
        nodeMap
      );
    }
  }
  dispatch(updateUpstreamNodes(payload));
};

export const getCustomSwaggerIfNeeded = async (
  manifestProperties: OperationManifestProperties,
  stepDefinition?: any
): Promise<SwaggerParser | undefined> => {
  if (!manifestProperties.customSwagger || !stepDefinition) {
    return undefined;
  }

  const { location, service } = manifestProperties.customSwagger;

  if (!location && !service) {
    return undefined;
  }

  return location
    ? getSwaggerFromEndpoint(getObjectPropertyValue(stepDefinition, location))
    : getSwaggerFromService(
        service as CustomSwaggerServiceDetails,
        getObjectPropertyValue(stepDefinition, manifestProperties.inputsLocation ?? ['inputs'])
      );
};

const getSwaggerFromService = async (serviceDetails: CustomSwaggerServiceDetails, stepInputs: any): Promise<SwaggerParser> => {
  const { name, operationId, parameters } = serviceDetails;
  let service: any;
  switch (name) {
    case CustomSwaggerServiceNames.Function: {
      service = FunctionService();
      break;
    }
    case CustomSwaggerServiceNames.ApiManagement: {
      service = ApiManagementService();
      break;
    }
    default:
      throw new UnsupportedException(`The custom swagger service name '${name}' is not supported`);
  }

  if (!service || !service[operationId]) {
    throw new UnsupportedException(`The custom swagger service name '${name}' for operation '${operationId}' is not supported`);
  }

  const operationParameters = Object.keys(parameters).map((parameterName) =>
    getObjectPropertyValue(stepInputs, parameters[parameterName].parameterReference.split('.'))
  );
  return service[operationId](...operationParameters);
};

export const updateInvokerSettings = (
  isTrigger: boolean,
  triggerNodeManifest: OperationManifest | undefined,
  settings: Settings,
  updateNodeSettingsCallback: (invokerSettings: Settings) => void,
  references?: ConnectionReferences
): void => {
  if (!isTrigger && triggerNodeManifest?.properties?.settings?.invokerConnection) {
    updateNodeSettingsCallback({ invokerConnection: { ...settings.invokerConnection, isSupported: true } });
  }
  if (references) {
    Object.keys(references).forEach((key) => {
      const impersonationSource = references[key].impersonation?.source;
      if (impersonationSource === ImpersonationSource.Invoker) {
        updateNodeSettingsCallback({ invokerConnection: { isSupported: true, value: { enabled: true } } });
      }
    });
  }
};<|MERGE_RESOLUTION|>--- conflicted
+++ resolved
@@ -218,13 +218,8 @@
   isTrigger: boolean,
   inputs: NodeInputs,
   operationInfo: NodeOperation,
-<<<<<<< HEAD
-  splitOnValue?: string,
-  nodeId?: string
-=======
   dispatch: Dispatch,
   splitOnValue?: string
->>>>>>> becf7d8d
 ): NodeOutputsWithDependencies => {
   let manifestToParse = manifest;
   let originalOutputs: Record<string, OutputInfo> | undefined;
@@ -358,11 +353,7 @@
   let tokens: OutputToken[];
   if (supportsManifest) {
     const manifest = await getOperationManifest(operationInfo);
-<<<<<<< HEAD
-    nodeOutputs = getOutputParametersFromManifest(manifest, isTrigger, inputs, operationInfo, splitOnValue, nodeId).outputs;
-=======
     nodeOutputs = getOutputParametersFromManifest(nodeId, manifest, isTrigger, inputs, operationInfo, dispatch, splitOnValue).outputs;
->>>>>>> becf7d8d
     tokens = [
       ...getBuiltInTokens(manifest),
       ...convertOutputsToTokens(
