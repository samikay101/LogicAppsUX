import type { Template } from '@microsoft/logic-apps-shared';
import type { PayloadAction } from '@reduxjs/toolkit';
import { createAsyncThunk, createSlice } from '@reduxjs/toolkit';
import type { RootState } from './store';
import type { FilterObject } from '@microsoft/designer-ui';
<<<<<<< HEAD
=======

export const templatesCountPerPage = 25;
const initialPageNum = 0;
>>>>>>> becf7d8d

export interface ManifestState {
  availableTemplateNames?: ManifestName[];
  filteredTemplateNames?: ManifestName[];
  availableTemplates?: Record<ManifestName, Template.Manifest>;
  filters: {
<<<<<<< HEAD
=======
    pageNum: number;
>>>>>>> becf7d8d
    keyword?: string;
    sortKey: string;
    connectors: FilterObject[] | undefined;
    detailFilters: Record<string, FilterObject[]>;
  };
}

type ManifestName = string;

export const initialManifestState: ManifestState = {
  availableTemplateNames: undefined,
  filters: {
<<<<<<< HEAD
=======
    pageNum: initialPageNum,
>>>>>>> becf7d8d
    sortKey: 'a-to-z',
    connectors: undefined,
    detailFilters: {},
  },
};

export const loadManifestNames = createAsyncThunk('manifest/loadManifestNames', async () => {
  return loadManifestNamesFromGithub();
});

export const loadManifests = createAsyncThunk('manifest/loadManifests', async (_: unknown, thunkAPI) => {
  const currentState: RootState = thunkAPI.getState() as RootState;
  const manifestResourcePaths = currentState.manifest.availableTemplateNames ?? [];

  try {
    const manifestPromises = manifestResourcePaths.map((resourcePath) =>
      loadManifestsFromGithub(resourcePath).then((response) => [resourcePath, response])
    );
    const manifestsArray = await Promise.all(manifestPromises);
    return Object.fromEntries(manifestsArray);
  } catch (ex) {
    console.error(ex);
    return undefined;
  }
});

export const manifestSlice = createSlice({
  name: 'manifest',
  initialState: initialManifestState,
  reducers: {
    setavailableTemplatesNames: (state, action: PayloadAction<ManifestName[] | undefined>) => {
      if (action.payload) {
        state.availableTemplateNames = action.payload;
      }
    },
    setavailableTemplates: (state, action: PayloadAction<Record<ManifestName, Template.Manifest> | undefined>) => {
      if (action.payload) {
        state.availableTemplates = action.payload;
      }
    },
    setFilteredTemplateNames: (state, action: PayloadAction<ManifestName[] | undefined>) => {
      if (action.payload) {
        state.filteredTemplateNames = action.payload;
      }
    },
<<<<<<< HEAD
    setKeywordFilter: (state, action: PayloadAction<string | undefined>) => {
      state.filters.keyword = action.payload;
=======
    setPageNum: (state, action: PayloadAction<number>) => {
      state.filters.pageNum = action.payload;
    },
    setKeywordFilter: (state, action: PayloadAction<string | undefined>) => {
      state.filters.keyword = action.payload;
      state.filters.pageNum = initialPageNum;
>>>>>>> becf7d8d
    },
    setSortKey: (state, action: PayloadAction<string>) => {
      state.filters.sortKey = action.payload;
    },
    setConnectorsFilters: (state, action: PayloadAction<FilterObject[] | undefined>) => {
      state.filters.connectors = action.payload;
<<<<<<< HEAD
=======
      state.filters.pageNum = initialPageNum;
>>>>>>> becf7d8d
    },
    setDetailsFilters: (
      state,
      action: PayloadAction<{
        filterName: string;
        filters: FilterObject[] | undefined;
      }>
    ) => {
      const currentDetailFilters = { ...state.filters.detailFilters };
      if (action.payload.filters) {
        currentDetailFilters[action.payload.filterName] = action.payload.filters;
      } else {
        delete currentDetailFilters[action.payload.filterName];
      }
      state.filters.detailFilters = currentDetailFilters;
<<<<<<< HEAD
=======
      state.filters.pageNum = initialPageNum;
>>>>>>> becf7d8d
    },
  },
  extraReducers: (builder) => {
    builder.addCase(loadManifestNames.fulfilled, (state, action) => {
      state.availableTemplateNames = action.payload ?? [];
    });

    builder.addCase(loadManifestNames.rejected, (state) => {
      // TODO change to null for error handling case
      state.availableTemplateNames = [];
    });

    builder.addCase(loadManifests.fulfilled, (state, action) => {
      state.availableTemplates = action.payload ?? [];
    });

    builder.addCase(loadManifests.rejected, (state) => {
      // TODO some way of handling error
      state.availableTemplates = undefined;
    });
  },
});

export const {
  setavailableTemplatesNames,
  setavailableTemplates,
  setFilteredTemplateNames,
<<<<<<< HEAD
=======
  setPageNum,
>>>>>>> becf7d8d
  setKeywordFilter,
  setSortKey,
  setConnectorsFilters,
  setDetailsFilters,
} = manifestSlice.actions;
export default manifestSlice.reducer;

const loadManifestNamesFromGithub = async (): Promise<ManifestName[] | undefined> => {
  try {
    return (await import('./../../templates/templateFiles/manifest.json'))?.default as ManifestName[];
  } catch (ex) {
    console.error(ex);
    return undefined;
  }
};

const loadManifestsFromGithub = async (resourcePath: string): Promise<Template.Manifest> => {
  return (await import(`./../../templates/templateFiles/${resourcePath}/manifest.json`))?.default as Template.Manifest;
};<|MERGE_RESOLUTION|>--- conflicted
+++ resolved
@@ -3,22 +3,16 @@
 import { createAsyncThunk, createSlice } from '@reduxjs/toolkit';
 import type { RootState } from './store';
 import type { FilterObject } from '@microsoft/designer-ui';
-<<<<<<< HEAD
-=======
 
 export const templatesCountPerPage = 25;
 const initialPageNum = 0;
->>>>>>> becf7d8d
 
 export interface ManifestState {
   availableTemplateNames?: ManifestName[];
   filteredTemplateNames?: ManifestName[];
   availableTemplates?: Record<ManifestName, Template.Manifest>;
   filters: {
-<<<<<<< HEAD
-=======
     pageNum: number;
->>>>>>> becf7d8d
     keyword?: string;
     sortKey: string;
     connectors: FilterObject[] | undefined;
@@ -31,10 +25,7 @@
 export const initialManifestState: ManifestState = {
   availableTemplateNames: undefined,
   filters: {
-<<<<<<< HEAD
-=======
     pageNum: initialPageNum,
->>>>>>> becf7d8d
     sortKey: 'a-to-z',
     connectors: undefined,
     detailFilters: {},
@@ -80,27 +71,19 @@
         state.filteredTemplateNames = action.payload;
       }
     },
-<<<<<<< HEAD
-    setKeywordFilter: (state, action: PayloadAction<string | undefined>) => {
-      state.filters.keyword = action.payload;
-=======
     setPageNum: (state, action: PayloadAction<number>) => {
       state.filters.pageNum = action.payload;
     },
     setKeywordFilter: (state, action: PayloadAction<string | undefined>) => {
       state.filters.keyword = action.payload;
       state.filters.pageNum = initialPageNum;
->>>>>>> becf7d8d
     },
     setSortKey: (state, action: PayloadAction<string>) => {
       state.filters.sortKey = action.payload;
     },
     setConnectorsFilters: (state, action: PayloadAction<FilterObject[] | undefined>) => {
       state.filters.connectors = action.payload;
-<<<<<<< HEAD
-=======
       state.filters.pageNum = initialPageNum;
->>>>>>> becf7d8d
     },
     setDetailsFilters: (
       state,
@@ -116,10 +99,7 @@
         delete currentDetailFilters[action.payload.filterName];
       }
       state.filters.detailFilters = currentDetailFilters;
-<<<<<<< HEAD
-=======
       state.filters.pageNum = initialPageNum;
->>>>>>> becf7d8d
     },
   },
   extraReducers: (builder) => {
@@ -147,10 +127,7 @@
   setavailableTemplatesNames,
   setavailableTemplates,
   setFilteredTemplateNames,
-<<<<<<< HEAD
-=======
   setPageNum,
->>>>>>> becf7d8d
   setKeywordFilter,
   setSortKey,
   setConnectorsFilters,
