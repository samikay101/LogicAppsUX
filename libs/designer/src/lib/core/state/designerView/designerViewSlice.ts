import { resetWorkflowState } from '../global';
import type { NodeContextMenuObject, EdgeContextMenuObject, DesignerViewState } from './designerViewInterfaces';
import type { PayloadAction } from '@reduxjs/toolkit';
import { createSlice } from '@reduxjs/toolkit';

export const initialState: DesignerViewState = {
  showMinimap: false,
  clampPan: true,
  showDeleteModalNodeId: undefined,
  nodeContextMenuData: undefined,
  edgeContextMenuData: undefined,
};

export const designerViewSlice = createSlice({
  name: 'designerView',
  initialState,
  reducers: {
    toggleMinimap: (state) => {
      state.showMinimap = !state.showMinimap;
    },
    toggleClampPan: (state) => {
      state.clampPan = !state.clampPan;
    },
    setShowDeleteModalNodeId: (state, action: PayloadAction<string | undefined>) => {
      state.showDeleteModalNodeId = action.payload;
<<<<<<< HEAD
    },
    setNodeContextMenuData: (state, action: PayloadAction<NodeContextMenuObject>) => {
      state.nodeContextMenuData = action.payload;
    },
    setEdgeContextMenuData: (state, action: PayloadAction<EdgeContextMenuObject>) => {
      state.edgeContextMenuData = action.payload;
=======
>>>>>>> becf7d8d
    },
    setNodeContextMenuData: (state, action: PayloadAction<NodeContextMenuObject>) => {
      state.nodeContextMenuData = action.payload;
    },
    setEdgeContextMenuData: (state, action: PayloadAction<EdgeContextMenuObject>) => {
      state.edgeContextMenuData = action.payload;
    },
    resetDesignerView: () => initialState,
  },
  extraReducers: (builder) => {
    builder.addCase(resetWorkflowState, () => initialState);
  },
});

<<<<<<< HEAD
export const { toggleMinimap, toggleClampPan, setShowDeleteModalNodeId, setNodeContextMenuData, setEdgeContextMenuData } =
  designerViewSlice.actions;
=======
export const {
  toggleMinimap,
  toggleClampPan,
  setShowDeleteModalNodeId,
  setNodeContextMenuData,
  setEdgeContextMenuData,
  resetDesignerView,
} = designerViewSlice.actions;
>>>>>>> becf7d8d

export default designerViewSlice.reducer;<|MERGE_RESOLUTION|>--- conflicted
+++ resolved
@@ -23,15 +23,6 @@
     },
     setShowDeleteModalNodeId: (state, action: PayloadAction<string | undefined>) => {
       state.showDeleteModalNodeId = action.payload;
-<<<<<<< HEAD
-    },
-    setNodeContextMenuData: (state, action: PayloadAction<NodeContextMenuObject>) => {
-      state.nodeContextMenuData = action.payload;
-    },
-    setEdgeContextMenuData: (state, action: PayloadAction<EdgeContextMenuObject>) => {
-      state.edgeContextMenuData = action.payload;
-=======
->>>>>>> becf7d8d
     },
     setNodeContextMenuData: (state, action: PayloadAction<NodeContextMenuObject>) => {
       state.nodeContextMenuData = action.payload;
@@ -46,10 +37,6 @@
   },
 });
 
-<<<<<<< HEAD
-export const { toggleMinimap, toggleClampPan, setShowDeleteModalNodeId, setNodeContextMenuData, setEdgeContextMenuData } =
-  designerViewSlice.actions;
-=======
 export const {
   toggleMinimap,
   toggleClampPan,
@@ -58,6 +45,5 @@
   setEdgeContextMenuData,
   resetDesignerView,
 } = designerViewSlice.actions;
->>>>>>> becf7d8d
 
 export default designerViewSlice.reducer;