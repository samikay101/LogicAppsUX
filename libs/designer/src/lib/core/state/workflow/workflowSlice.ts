--- conflicted
+++ resolved
@@ -23,12 +23,8 @@
 } from '../operation/operationMetadataSlice';
 import type { RelationshipIds } from '../panel/panelTypes';
 import type { ErrorMessage, SpecTypes, WorkflowState, WorkflowKind } from './workflowInterfaces';
-<<<<<<< HEAD
-import { getWorkflowNodeFromGraphState } from './workflowSelectors';
 import type { BoundParameters } from '@microsoft/logic-apps-shared';
-=======
 import { getParentsUncollapseFromGraphState, getWorkflowNodeFromGraphState } from './workflowSelectors';
->>>>>>> becf7d8d
 import {
   LogEntryLevel,
   LoggerService,
@@ -43,13 +39,9 @@
 import type * as LogicAppsV2 from '@microsoft/logic-apps-shared/src/utils/src/lib/models/logicAppsV2';
 import { createSlice, isAnyOf } from '@reduxjs/toolkit';
 import type { PayloadAction } from '@reduxjs/toolkit';
-<<<<<<< HEAD
-import type { NodeChange, NodeDimensionChange } from '@xyflow/react';
-=======
 import type { NodeChange, NodeDimensionChange } from '@xyflow/system';
 import type { UndoRedoPartialRootState } from '../undoRedo/undoRedoTypes';
 import { initializeInputsOutputsBinding } from '../../actions/bjsworkflow/monitoring';
->>>>>>> becf7d8d
 
 export interface AddImplicitForeachPayload {
   nodeId: string;
