import { resetWorkflowState } from '.';
import { ProviderWrappedContext } from './ProviderWrappedContext';
import type { DesignerOptionsState, ServiceOptions } from './state/designerOptions/designerOptionsInterfaces';
import { initDesignerOptions } from './state/designerOptions/designerOptionsSlice';
import { store } from './store';
import { AzureThemeDark } from '@fluentui/azure-themes/lib/azure/AzureThemeDark';
import { AzureThemeLight } from '@fluentui/azure-themes/lib/azure/AzureThemeLight';
import { ThemeProvider } from '@fluentui/react';
import { FluentProvider, webDarkTheme, webLightTheme } from '@fluentui/react-components';
import type { OnErrorFn as OnIntlErrorFn } from '@formatjs/intl';
import { IntlProvider } from '@microsoft/logic-apps-shared';
import type React from 'react';
import { useCallback, useEffect, useMemo } from 'react';
import { Provider as ReduxProvider, useDispatch } from 'react-redux';

export interface DesignerProviderProps {
  key?: string;
  id?: string;
  locale?: string;
  options: Omit<DesignerOptionsState, 'servicesInitialized'> & { services: ServiceOptions };
  children: React.ReactNode;
}

const OptionsStateSet = ({ options, children }: any) => {
  const dispatch = useDispatch();
  useEffect(() => {
    if (!options) {
      return;
    }
    dispatch(initDesignerOptions(options));
  }, [dispatch, options]);
  return <>{children}</>;
};

export const DesignerProvider = ({ id, locale = 'en', options, children }: DesignerProviderProps) => {
  const { isDarkMode } = options;
  const azTheme = isDarkMode ? AzureThemeDark : AzureThemeLight;
  const webTheme = isDarkMode ? webDarkTheme : webLightTheme;
  const themeName = useMemo(() => (isDarkMode ? 'dark' : 'light'), [isDarkMode]);
  const onError = useCallback<OnIntlErrorFn>((err) => {
    if (err.code === 'MISSING_TRANSLATION' || err.code === 'MISSING_DATA') {
      console.error(`IntlProvider error ${err.code} - ${err.message} - ${err.stack}`);
      return;
    }
    throw err;
  }, []);

  return (
    <ReduxProvider store={store}>
      <OptionsStateSet options={options}>
        <ProviderWrappedContext.Provider value={options.services}>
<<<<<<< HEAD
          <ThemeProvider theme={azTheme}>
            <FluentProvider theme={webTheme}>
              <div
                data-color-scheme={themeName}
                className={`msla-theme-${themeName}`}
                style={{ display: 'flex', flexDirection: 'column', height: '100vh', overflow: 'hidden' }}
=======
          <ThemeProvider theme={azTheme} style={{ height: 'inherit' }}>
            <FluentProvider theme={webTheme} style={{ height: 'inherit' }}>
              <div
                data-color-scheme={themeName}
                className={`msla-theme-${themeName}`}
                style={{ display: 'flex', flexDirection: 'column', height: 'inherit', overflow: 'hidden' }}
>>>>>>> becf7d8d
              >
                <IntlProvider
                  locale={locale}
                  defaultLocale={locale}
                  stringOverrides={options.hostOptions.stringOverrides}
                  onError={onError}
                >
                  <ReduxReset id={id} />
                  {children}
                </IntlProvider>
              </div>
            </FluentProvider>
          </ThemeProvider>
        </ProviderWrappedContext.Provider>
      </OptionsStateSet>
    </ReduxProvider>
  );
};

// Redux state persists even through component re-mounts (like with changing the key prop in a parent), so we need to reset the state when the key changes manually
const ReduxReset = ({ id }: { id?: string }) => {
  const dispatch = useDispatch();
  useEffect(() => {
    dispatch(resetWorkflowState());
  }, [id, dispatch]);
  return null;
};<|MERGE_RESOLUTION|>--- conflicted
+++ resolved
@@ -49,21 +49,12 @@
     <ReduxProvider store={store}>
       <OptionsStateSet options={options}>
         <ProviderWrappedContext.Provider value={options.services}>
-<<<<<<< HEAD
-          <ThemeProvider theme={azTheme}>
-            <FluentProvider theme={webTheme}>
-              <div
-                data-color-scheme={themeName}
-                className={`msla-theme-${themeName}`}
-                style={{ display: 'flex', flexDirection: 'column', height: '100vh', overflow: 'hidden' }}
-=======
           <ThemeProvider theme={azTheme} style={{ height: 'inherit' }}>
             <FluentProvider theme={webTheme} style={{ height: 'inherit' }}>
               <div
                 data-color-scheme={themeName}
                 className={`msla-theme-${themeName}`}
                 style={{ display: 'flex', flexDirection: 'column', height: 'inherit', overflow: 'hidden' }}
->>>>>>> becf7d8d
               >
                 <IntlProvider
                   locale={locale}
