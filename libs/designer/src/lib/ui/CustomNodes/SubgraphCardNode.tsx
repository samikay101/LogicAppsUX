/* eslint-disable @typescript-eslint/no-empty-function */
import constants from '../../common/constants';
import type { AppDispatch } from '../../core';
import { initializeSwitchCaseFromManifest } from '../../core/actions/bjsworkflow/add';
import { deleteGraphNode } from '../../core/actions/bjsworkflow/delete';
import { getOperationManifest } from '../../core/queries/operation';
import { useMonitoringView, useReadOnly, useUnitTest } from '../../core/state/designerOptions/designerOptionsSelectors';
import { useIsNodeSelected } from '../../core/state/panel/panelSelectors';
import { changePanelNode } from '../../core/state/panel/panelSlice';
import { useIconUri, useOperationInfo } from '../../core/state/selectors/actionMetadataSelector';
import {
  useActionMetadata,
  useIsGraphCollapsed,
  useIsLeafNode,
  useNewSwitchCaseId,
  useNodeDisplayName,
  useNodeMetadata,
  useWorkflowNode,
} from '../../core/state/workflow/workflowSelectors';
import { addSwitchCase, deleteSwitchCase, setFocusNode, toggleCollapsedGraphId } from '../../core/state/workflow/workflowSlice';
import { LoopsPager } from '../common/LoopsPager/LoopsPager';
import { DropZone } from '../connections/dropzone';
import { DeleteMenuItem } from '../menuItems/deleteMenuItem';
import { DeleteNodeModal, SubgraphCard } from '@microsoft/designer-ui';
import { SUBGRAPH_TYPES, WORKFLOW_NODE_TYPES, removeIdTag } from '@microsoft/utils-logic-apps';
import { memo, useCallback, useMemo, useState } from 'react';
import { useIntl } from 'react-intl';
import { useDispatch } from 'react-redux';
import { Handle, Position } from 'reactflow';
import type { NodeProps } from 'reactflow';

// eslint-disable-next-line @typescript-eslint/no-unused-vars
const SubgraphCardNode = ({ data, targetPosition = Position.Top, sourcePosition = Position.Bottom, id }: NodeProps) => {
  const subgraphId = removeIdTag(id);
  const node = useActionMetadata(subgraphId);

  const intl = useIntl();
  const readOnly = useReadOnly();
  const dispatch = useDispatch<AppDispatch>();

  const selected = useIsNodeSelected(subgraphId);
  const isLeaf = useIsLeafNode(id);
  const metadata = useNodeMetadata(subgraphId);
  const graphId = useMemo(() => metadata?.graphId ?? '', [metadata]);
  const graphNode = useWorkflowNode(graphId);
  const subgraphNode = useWorkflowNode(subgraphId);
  const operationInfo = useOperationInfo(graphId);
  const isMonitoringView = useMonitoringView();
  const isUnitTest = useUnitTest();
  const normalizedType = node?.type.toLowerCase();

  const label = useNodeDisplayName(subgraphId);

  const isAddCase = metadata?.subgraphType === SUBGRAPH_TYPES.SWITCH_ADD_CASE;

  const iconUri = useIconUri(graphId);

  const newCaseId = useNewSwitchCaseId();
  const subgraphClick = useCallback(
    async (_id: string) => {
      if (isAddCase && graphNode) {
        dispatch(addSwitchCase({ caseId: newCaseId, nodeId: subgraphId }));
        const rootManifest = await getOperationManifest(operationInfo);
        if (!rootManifest?.properties?.subGraphDetails) return;
        const caseManifestData = Object.values(rootManifest.properties.subGraphDetails).find((data) => data.isAdditive);
        const subGraphManifest = {
          properties: { ...caseManifestData, iconUri: iconUri ?? '', brandColor: '' },
        };
        initializeSwitchCaseFromManifest(newCaseId, subGraphManifest, dispatch);
        dispatch(changePanelNode(newCaseId));
<<<<<<< HEAD
        if (isUnitTest) {
          dispatch(isolateTab(constants.PANEL_TAB_NAMES.MOCK_RESULTS));
        } else {
          dispatch(showDefaultTabs({ isMonitoringView }));
        }
        dispatch(setFocusNode(newCaseId));
      } else {
        dispatch(changePanelNode(_id));
        dispatch(isolateTab(constants.PANEL_TAB_NAMES.PARAMETERS));
        if (isUnitTest) {
          dispatch(isolateTab(constants.PANEL_TAB_NAMES.MOCK_RESULTS));
        } else {
          dispatch(showDefaultTabs({ isMonitoringView }));
        }
      }
    },
    [isAddCase, graphNode, dispatch, newCaseId, subgraphId, operationInfo, iconUri, isMonitoringView, isUnitTest]
=======
        dispatch(setFocusNode(newCaseId));
      } else {
        dispatch(changePanelNode(_id));
      }
    },
    [isAddCase, graphNode, dispatch, newCaseId, subgraphId, operationInfo, iconUri]
>>>>>>> 9d06a1ed
  );

  const graphCollapsed = useIsGraphCollapsed(subgraphId);
  const handleGraphCollapse = useCallback(() => {
    dispatch(toggleCollapsedGraphId(subgraphId));
  }, [dispatch, subgraphId]);

  const showEmptyGraphComponents = isLeaf && !graphCollapsed && !isAddCase;

  const actionCount = metadata?.actionCount ?? 0;
  const collapsedText = intl.formatMessage(
    {
      defaultMessage: '{actionCount, plural, one {# Action} =0 {0 Actions} other {# Actions}}',
      description: 'This is the number of actions to be completed in a group',
    },
    { actionCount }
  );

  const [showDeleteModal, setShowDeleteModal] = useState(false);
  const handleDelete = () => {
    if (subgraphNode) {
      dispatch(deleteGraphNode({ graphId: subgraphId, graphNode: subgraphNode }));
      dispatch(deleteSwitchCase({ caseId: subgraphId, nodeId: graphId }));
    }
  };

  const deleteClick = useCallback(() => {
    setShowDeleteModal(true);
  }, []);

  const contextMenuItems: JSX.Element[] = [
    ...(metadata?.subgraphType === SUBGRAPH_TYPES['SWITCH_CASE'] ? [<DeleteMenuItem key={'delete'} onClick={deleteClick} showKey />] : []),
  ];

  return (
    <div>
      <div style={{ display: 'flex', alignItems: 'center' }}>
        <div style={{ position: 'relative' }}>
          <Handle className="node-handle top" type="target" position={targetPosition} isConnectable={false} />
          {metadata?.subgraphType ? (
            <>
              <SubgraphCard
                id={subgraphId}
                parentId={metadata?.graphId}
                subgraphType={metadata.subgraphType}
                title={label}
                selected={selected}
                readOnly={readOnly}
                onClick={subgraphClick}
                collapsed={graphCollapsed}
                handleCollapse={handleGraphCollapse}
                contextMenuItems={contextMenuItems}
              />
              {isMonitoringView && normalizedType === constants.NODE.TYPE.UNTIL ? (
                <LoopsPager metadata={metadata} scopeId={subgraphId} collapsed={graphCollapsed} />
              ) : null}
            </>
          ) : null}
          <Handle className="node-handle bottom" type="source" position={sourcePosition} isConnectable={false} />
        </div>
      </div>
      {graphCollapsed ? <p className="no-actions-text">{collapsedText}</p> : null}
      {showEmptyGraphComponents ? (
        !readOnly ? (
          <div className={'edge-drop-zone-container'}>
            <DropZone graphId={subgraphId} parentId={id} isLeaf={isLeaf} />
          </div>
        ) : (
          <p className="no-actions-text">No Actions</p>
        )
      ) : null}
      <DeleteNodeModal
        nodeId={id}
        nodeType={WORKFLOW_NODE_TYPES.SUBGRAPH_NODE}
        isOpen={showDeleteModal}
        onDismiss={() => setShowDeleteModal(false)}
        onConfirm={handleDelete}
      />
    </div>
  );
};

SubgraphCardNode.displayName = 'SubgraphCardNode';

export default memo(SubgraphCardNode);<|MERGE_RESOLUTION|>--- conflicted
+++ resolved
@@ -4,7 +4,7 @@
 import { initializeSwitchCaseFromManifest } from '../../core/actions/bjsworkflow/add';
 import { deleteGraphNode } from '../../core/actions/bjsworkflow/delete';
 import { getOperationManifest } from '../../core/queries/operation';
-import { useMonitoringView, useReadOnly, useUnitTest } from '../../core/state/designerOptions/designerOptionsSelectors';
+import { useMonitoringView, useReadOnly } from '../../core/state/designerOptions/designerOptionsSelectors';
 import { useIsNodeSelected } from '../../core/state/panel/panelSelectors';
 import { changePanelNode } from '../../core/state/panel/panelSlice';
 import { useIconUri, useOperationInfo } from '../../core/state/selectors/actionMetadataSelector';
@@ -46,7 +46,6 @@
   const subgraphNode = useWorkflowNode(subgraphId);
   const operationInfo = useOperationInfo(graphId);
   const isMonitoringView = useMonitoringView();
-  const isUnitTest = useUnitTest();
   const normalizedType = node?.type.toLowerCase();
 
   const label = useNodeDisplayName(subgraphId);
@@ -68,32 +67,12 @@
         };
         initializeSwitchCaseFromManifest(newCaseId, subGraphManifest, dispatch);
         dispatch(changePanelNode(newCaseId));
-<<<<<<< HEAD
-        if (isUnitTest) {
-          dispatch(isolateTab(constants.PANEL_TAB_NAMES.MOCK_RESULTS));
-        } else {
-          dispatch(showDefaultTabs({ isMonitoringView }));
-        }
-        dispatch(setFocusNode(newCaseId));
-      } else {
-        dispatch(changePanelNode(_id));
-        dispatch(isolateTab(constants.PANEL_TAB_NAMES.PARAMETERS));
-        if (isUnitTest) {
-          dispatch(isolateTab(constants.PANEL_TAB_NAMES.MOCK_RESULTS));
-        } else {
-          dispatch(showDefaultTabs({ isMonitoringView }));
-        }
-      }
-    },
-    [isAddCase, graphNode, dispatch, newCaseId, subgraphId, operationInfo, iconUri, isMonitoringView, isUnitTest]
-=======
         dispatch(setFocusNode(newCaseId));
       } else {
         dispatch(changePanelNode(_id));
       }
     },
     [isAddCase, graphNode, dispatch, newCaseId, subgraphId, operationInfo, iconUri]
->>>>>>> 9d06a1ed
   );
 
   const graphCollapsed = useIsGraphCollapsed(subgraphId);
