/* eslint-disable @typescript-eslint/no-empty-function */
import constants from '../../common/constants';
import { getMonitoringError } from '../../common/utilities/error';
import type { AppDispatch } from '../../core';
import { copyOperation } from '../../core/actions/bjsworkflow/copypaste';
import { deleteOperation } from '../../core/actions/bjsworkflow/delete';
import { moveOperation } from '../../core/actions/bjsworkflow/move';
import {
  useMonitoringView,
  useNodeSelectAdditionalCallback,
  useReadOnly,
  useSuppressDefaultNodeSelectFunctionality,
  useUnitTest,
} from '../../core/state/designerOptions/designerOptionsSelectors';
import { ErrorLevel } from '../../core/state/operation/operationMetadataSlice';
import {
  useOperationErrorInfo,
  useSecureInputsOutputs,
  useParameterStaticResult,
  useParameterValidationErrors,
  useTokenDependencies,
} from '../../core/state/operation/operationSelector';
import { useIsNodeSelected } from '../../core/state/panel/panelSelectors';
<<<<<<< HEAD
import { changePanelNode, isolateTab, setSelectedNodeId, showDefaultTabs } from '../../core/state/panel/panelSlice';
=======
import { changePanelNode, setSelectedNodeId } from '../../core/state/panel/panelSlice';
>>>>>>> 9d06a1ed
import {
  useAllOperations,
  useBrandColor,
  useConnectorName,
  useIconUri,
  useIsConnectionRequired,
  useNodeConnectionName,
  useOperationInfo,
  useOperationQuery,
} from '../../core/state/selectors/actionMetadataSelector';
import { useSettingValidationErrors } from '../../core/state/setting/settingSelector';
import {
  useIsLeafNode,
  useNodeDescription,
  useNodeDisplayName,
  useNodeMetadata,
  useNodesMetadata,
  useRunData,
  useParentRunIndex,
  useRunInstance,
  useShouldNodeFocus,
  useParentRunId,
} from '../../core/state/workflow/workflowSelectors';
import { setRepetitionRunData } from '../../core/state/workflow/workflowSlice';
import { getRepetitionName } from '../common/LoopsPager/helper';
import { DropZone } from '../connections/dropzone';
import { CopyMenuItem } from '../menuItems/copyMenuItem';
import { DeleteMenuItem } from '../menuItems/deleteMenuItem';
import { ResubmitMenuItem } from '../menuItems/resubmitMenuItem';
import { MessageBarType } from '@fluentui/react';
import { Tooltip } from '@fluentui/react-components';
import { RunService, WorkflowService } from '@microsoft/designer-client-services-logic-apps';
import { Card, DeleteNodeModal } from '@microsoft/designer-ui';
import type { LogicAppsV2 } from '@microsoft/utils-logic-apps';
import { WORKFLOW_NODE_TYPES } from '@microsoft/utils-logic-apps';
import { memo, useCallback, useEffect, useMemo, useState } from 'react';
import { useDrag } from 'react-dnd';
import { useIntl } from 'react-intl';
import { useQuery } from 'react-query';
import { useDispatch } from 'react-redux';
import { Handle, Position, useOnViewportChange } from 'reactflow';
import type { NodeProps } from 'reactflow';

const DefaultNode = ({ targetPosition = Position.Top, sourcePosition = Position.Bottom, id }: NodeProps) => {
  const readOnly = useReadOnly();
  const isMonitoringView = useMonitoringView();
  const isUnitTest = useUnitTest();
  const intl = useIntl();

  const dispatch = useDispatch<AppDispatch>();
  const operationsInfo = useAllOperations();
  const errorInfo = useOperationErrorInfo(id);
  const metadata = useNodeMetadata(id);
  const operationInfo = useOperationInfo(id);
  const connectorName = useConnectorName(operationInfo);
  const isTrigger = useMemo(() => metadata?.graphId === 'root' && metadata?.isRoot, [metadata]);
  const parentRunIndex = useParentRunIndex(id);
  const runInstance = useRunInstance();
  const runData = useRunData(id);
  const parentRunId = useParentRunId(id);
  const parenRunData = useRunData(parentRunId ?? '');
  const nodesMetaData = useNodesMetadata();
  const repetitionName = getRepetitionName(parentRunIndex, id, nodesMetaData, operationsInfo);
  const isSecureInputsOutputs = useSecureInputsOutputs(id);
  const { status: statusRun, error: errorRun, code: codeRun, repetitionCount } = runData ?? {};

  const suppressDefaultNodeSelect = useSuppressDefaultNodeSelectFunctionality();
  const nodeSelectCallbackOverride = useNodeSelectAdditionalCallback();

  const getRunRepetition = () => {
    if (parenRunData?.status === constants.FLOW_STATUS.SKIPPED) {
      return {
        properties: {
          status: constants.FLOW_STATUS.SKIPPED,
          inputsLink: null,
          outputsLink: null,
          startTime: null,
          endTime: null,
          trackingId: null,
          correlation: null,
        },
      };
    }
    return RunService().getRepetition({ nodeId: id, runId: runInstance?.id }, repetitionName);
  };

  const onRunRepetitionSuccess = async (runDefinition: LogicAppsV2.RunInstanceDefinition) => {
    dispatch(setRepetitionRunData({ nodeId: id, runData: runDefinition.properties as any }));
  };

  const {
    refetch,
    isLoading: isRepetitionLoading,
    isRefetching: isRepetitionRefetching,
  } = useQuery<any>(
    ['runInstance', { nodeId: id, runId: runInstance?.id, repetitionName, parentStatus: parenRunData?.status }],
    getRunRepetition,
    {
      refetchOnWindowFocus: false,
      initialData: null,
      refetchIntervalInBackground: true,
      onSuccess: onRunRepetitionSuccess,
      enabled: parentRunIndex !== undefined && isMonitoringView && repetitionCount !== undefined,
    }
  );

  useEffect(() => {
    if (parentRunIndex !== undefined && isMonitoringView) {
      refetch();
    }
  }, [dispatch, parentRunIndex, isMonitoringView, refetch, repetitionName, parenRunData?.status]);

  const dependencies = useTokenDependencies(id);

  const [{ isDragging }, drag, dragPreview] = useDrag(
    () => ({
      type: 'BOX',
      end: (item, monitor) => {
        const dropResult = monitor.getDropResult<{
          graphId: string;
          parentId: string;
          childId: string;
        }>();
        if (item && dropResult) {
          dispatch(
            moveOperation({
              nodeId: id,
              oldGraphId: metadata?.graphId ?? 'root',
              newGraphId: dropResult.graphId,
              relationshipIds: dropResult,
            })
          );
        }
      },
      item: {
        id: id,
        dependencies,
        graphId: metadata?.graphId,
      },
      canDrag: !readOnly && !isTrigger,
      collect: (monitor) => ({
        isDragging: monitor.isDragging(),
      }),
    }),
    [readOnly, metadata, dependencies]
  );

  const selected = useIsNodeSelected(id);
  const nodeComment = useNodeDescription(id);
  const connectionResult = useNodeConnectionName(id);
  const isConnectionRequired = useIsConnectionRequired(operationInfo);
  const isLeaf = useIsLeafNode(id);

  const showLeafComponents = useMemo(() => !readOnly && isLeaf, [readOnly, isLeaf]);

  const nodeClick = useCallback(() => {
    if (nodeSelectCallbackOverride) nodeSelectCallbackOverride(id);

<<<<<<< HEAD
    if (suppressDefaultNodeSelect) return;
    dispatch(changePanelNode(id));
    if (isUnitTest) {
      dispatch(isolateTab(constants.PANEL_TAB_NAMES.MOCK_RESULTS));
    } else {
      dispatch(showDefaultTabs({ isMonitoringView, hasSchema: !!hasSchema, showRunHistory: !!runHistory }));
    }
  }, [dispatch, hasSchema, id, isMonitoringView, isUnitTest, nodeSelectCallbackOverride, runHistory, suppressDefaultNodeSelect]);
=======
    if (suppressDefaultNodeSelect) dispatch(setSelectedNodeId(id));
    else dispatch(changePanelNode(id));
  }, [dispatch, id, nodeSelectCallbackOverride, suppressDefaultNodeSelect]);
>>>>>>> 9d06a1ed

  const brandColor = useBrandColor(id);
  const iconUri = useIconUri(id);

  const comment = useMemo(
    () =>
      nodeComment
        ? {
            brandColor,
            comment: nodeComment,
            isDismissed: false,
            isEditing: false,
          }
        : undefined,
    [brandColor, nodeComment]
  );

  const label = useNodeDisplayName(id);

  const [showDeleteModal, setShowDeleteModal] = useState(false);
  const [showCopyCallout, setShowCopyCallout] = useState(false);

  useOnViewportChange({
    onStart: useCallback(() => {
      if (showCopyCallout) {
        setShowCopyCallout(false);
      }
    }, [showCopyCallout]),
  });

  const handleDelete = () => dispatch(deleteOperation({ nodeId: id, isTrigger: !!isTrigger }));

  const deleteClick = useCallback(() => {
    setShowDeleteModal(true);
  }, []);

  const copyClick = useCallback(() => {
    setShowCopyCallout(true);
    dispatch(copyOperation({ nodeId: id }));
    setTimeout(() => {
      setShowCopyCallout(false);
    }, 3000);
  }, [dispatch, id]);

  const resubmitClick = useCallback(() => {
    WorkflowService().resubmitWorkflow?.(runInstance?.name ?? '', [id]);
  }, [runInstance, id]);

  const contextMenuItems: JSX.Element[] = [
    <DeleteMenuItem key={'delete'} onClick={deleteClick} showKey />,
    <CopyMenuItem key={'copy'} isTrigger={isTrigger} onClick={copyClick} showKey />,
    ...(runData?.canResubmit ? [<ResubmitMenuItem key={'resubmit'} onClick={resubmitClick} />] : []),
  ];

  const opQuery = useOperationQuery(id);

  const isLoading = useMemo(
    () => isRepetitionLoading || isRepetitionRefetching || opQuery.isLoading,
    [opQuery.isLoading, isRepetitionLoading, isRepetitionRefetching]
  );

  const opManifestErrorText = intl.formatMessage({
    defaultMessage: 'Error fetching manifest',
    description: 'Error message when manifest fails to load',
  });

  const settingValidationErrors = useSettingValidationErrors(id);
  const settingValidationErrorText = intl.formatMessage({
    defaultMessage: 'Invalid settings',
    description: 'Text to explain that there are invalid settings for this node',
  });

  const parameterValidationErrors = useParameterValidationErrors(id);
  const parameterValidationErrorText = intl.formatMessage({
    defaultMessage: 'Invalid parameters',
    description: 'Text to explain that there are invalid parameters for this node',
  });

  const { errorMessage, errorLevel } = useMemo(() => {
    if (errorInfo && errorInfo.level !== ErrorLevel.DynamicOutputs) {
      const { message, level } = errorInfo;
      return {
        errorMessage: message,
        errorLevel:
          level !== ErrorLevel.Default && level !== ErrorLevel.DynamicInputs ? MessageBarType.error : MessageBarType.severeWarning,
      };
    }

    if (opQuery?.isError) {
      return { errorMessage: opManifestErrorText, errorLevel: MessageBarType.error };
    }

    if (settingValidationErrors?.length > 0) {
      return { errorMessage: settingValidationErrorText, errorLevel: MessageBarType.severeWarning };
    }

    if (parameterValidationErrors?.length > 0) {
      return { errorMessage: parameterValidationErrorText, errorLevel: MessageBarType.severeWarning };
    }

    if (isMonitoringView) {
      return getMonitoringError(errorRun, statusRun, codeRun);
    }

    return { errorMessage: undefined, errorLevel: undefined };
  }, [
    errorInfo,
    opQuery?.isError,
    settingValidationErrors?.length,
    parameterValidationErrors?.length,
    isMonitoringView,
    opManifestErrorText,
    settingValidationErrorText,
    parameterValidationErrorText,
    errorRun,
    statusRun,
    codeRun,
  ]);

  const shouldFocus = useShouldNodeFocus(id);
  const staticResults = useParameterStaticResult(id);

  const copiedText = intl.formatMessage({
    defaultMessage: 'Copied!',
    description: 'Copied text',
  });

  const [rootRef, setRef] = useState<HTMLDivElement | null>(null);

  return (
    <>
      <div className="nopan" ref={setRef}>
        <Handle className="node-handle top" type="target" position={targetPosition} isConnectable={false} />
        <Card
          title={label}
          icon={iconUri}
          draggable={!readOnly && !isTrigger}
          brandColor={brandColor}
          id={id}
          connectionRequired={isConnectionRequired}
          connectionDisplayName={connectionResult.isLoading ? '...' : connectionResult.result}
          connectorName={connectorName?.result}
          commentBox={comment}
          drag={drag}
          dragPreview={dragPreview}
          errorMessage={errorMessage}
          errorLevel={errorLevel}
          isDragging={isDragging}
          isLoading={isLoading}
          isMonitoringView={isMonitoringView}
          runData={runData}
          readOnly={readOnly}
          onClick={nodeClick}
          onDeleteClick={deleteClick}
          onCopyClick={copyClick}
          selected={selected}
          contextMenuItems={contextMenuItems}
          setFocus={shouldFocus}
          staticResultsEnabled={!!staticResults}
          isSecureInputsOutputs={isSecureInputsOutputs}
        />
        <Tooltip
          positioning={{ target: rootRef, position: 'below', align: 'end' }}
          withArrow
          content={copiedText}
          relationship="description"
          visible={showCopyCallout}
        />
        <Handle className="node-handle bottom" type="source" position={sourcePosition} isConnectable={false} />
      </div>
      {showLeafComponents ? (
        <div className={'edge-drop-zone-container'}>
          <DropZone graphId={metadata?.graphId ?? ''} parentId={id} isLeaf={isLeaf} />
        </div>
      ) : null}
      <DeleteNodeModal
        nodeId={id}
        nodeType={WORKFLOW_NODE_TYPES.OPERATION_NODE}
        isOpen={showDeleteModal}
        onDismiss={() => setShowDeleteModal(false)}
        onConfirm={handleDelete}
      />
    </>
  );
};

DefaultNode.displayName = 'DefaultNode';

export default memo(DefaultNode);<|MERGE_RESOLUTION|>--- conflicted
+++ resolved
@@ -10,7 +10,6 @@
   useNodeSelectAdditionalCallback,
   useReadOnly,
   useSuppressDefaultNodeSelectFunctionality,
-  useUnitTest,
 } from '../../core/state/designerOptions/designerOptionsSelectors';
 import { ErrorLevel } from '../../core/state/operation/operationMetadataSlice';
 import {
@@ -21,11 +20,7 @@
   useTokenDependencies,
 } from '../../core/state/operation/operationSelector';
 import { useIsNodeSelected } from '../../core/state/panel/panelSelectors';
-<<<<<<< HEAD
-import { changePanelNode, isolateTab, setSelectedNodeId, showDefaultTabs } from '../../core/state/panel/panelSlice';
-=======
 import { changePanelNode, setSelectedNodeId } from '../../core/state/panel/panelSlice';
->>>>>>> 9d06a1ed
 import {
   useAllOperations,
   useBrandColor,
@@ -72,7 +67,6 @@
 const DefaultNode = ({ targetPosition = Position.Top, sourcePosition = Position.Bottom, id }: NodeProps) => {
   const readOnly = useReadOnly();
   const isMonitoringView = useMonitoringView();
-  const isUnitTest = useUnitTest();
   const intl = useIntl();
 
   const dispatch = useDispatch<AppDispatch>();
@@ -184,20 +178,9 @@
   const nodeClick = useCallback(() => {
     if (nodeSelectCallbackOverride) nodeSelectCallbackOverride(id);
 
-<<<<<<< HEAD
-    if (suppressDefaultNodeSelect) return;
-    dispatch(changePanelNode(id));
-    if (isUnitTest) {
-      dispatch(isolateTab(constants.PANEL_TAB_NAMES.MOCK_RESULTS));
-    } else {
-      dispatch(showDefaultTabs({ isMonitoringView, hasSchema: !!hasSchema, showRunHistory: !!runHistory }));
-    }
-  }, [dispatch, hasSchema, id, isMonitoringView, isUnitTest, nodeSelectCallbackOverride, runHistory, suppressDefaultNodeSelect]);
-=======
     if (suppressDefaultNodeSelect) dispatch(setSelectedNodeId(id));
     else dispatch(changePanelNode(id));
   }, [dispatch, id, nodeSelectCallbackOverride, suppressDefaultNodeSelect]);
->>>>>>> 9d06a1ed
 
   const brandColor = useBrandColor(id);
   const iconUri = useIconUri(id);
