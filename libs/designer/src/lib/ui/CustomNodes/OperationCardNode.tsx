/* eslint-disable @typescript-eslint/no-empty-function */
import constants from '../../common/constants';
import { getMonitoringError } from '../../common/utilities/error';
import type { AppDispatch } from '../../core';
import { copyOperation } from '../../core/actions/bjsworkflow/copypaste';
import { moveOperation } from '../../core/actions/bjsworkflow/move';
import {
  useMonitoringView,
  useNodeSelectAdditionalCallback,
  useReadOnly,
  useSuppressDefaultNodeSelectFunctionality,
  useUnitTest,
} from '../../core/state/designerOptions/designerOptionsSelectors';
import { setShowDeleteModal } from '../../core/state/designerView/designerViewSlice';
import { ErrorLevel } from '../../core/state/operation/operationMetadataSlice';
import {
  useOperationErrorInfo,
  useSecureInputsOutputs,
  useParameterStaticResult,
  useParameterValidationErrors,
  useTokenDependencies,
  useOperationVisuals,
} from '../../core/state/operation/operationSelector';
import { useIsNodeSelected } from '../../core/state/panel/panelSelectors';
import { changePanelNode, setSelectedNodeId } from '../../core/state/panel/panelSlice';
import {
  useAllOperations,
  useConnectorName,
  useIsConnectionRequired,
  useNodeConnectionName,
  useOperationInfo,
  useOperationQuery,
  useOperationSummary,
} from '../../core/state/selectors/actionMetadataSelector';
import { useSettingValidationErrors } from '../../core/state/setting/settingSelector';
import { useIsMockSupported, useMocksByOperation } from '../../core/state/unitTest/unitTestSelectors';
import {
  useNodeDescription,
  useNodeDisplayName,
  useNodeMetadata,
  useNodesMetadata,
  useRunData,
  useParentRunIndex,
  useRunInstance,
  useShouldNodeFocus,
  useParentRunId,
  useIsLeafNode,
} from '../../core/state/workflow/workflowSelectors';
import { setRepetitionRunData } from '../../core/state/workflow/workflowSlice';
import { getRepetitionName } from '../common/LoopsPager/helper';
import { DropZone } from '../connections/dropzone';
import { CopyMenuItem } from '../menuItems/copyMenuItem';
import { DeleteMenuItem } from '../menuItems/deleteMenuItem';
import { ResubmitMenuItem } from '../menuItems/resubmitMenuItem';
import { MessageBarType } from '@fluentui/react';
import { Tooltip } from '@fluentui/react-components';
import { RunService, WorkflowService } from '@microsoft/logic-apps-shared';
import { Card } from '@microsoft/designer-ui';
import type { LogicAppsV2 } from '@microsoft/logic-apps-shared';
import { memo, useCallback, useEffect, useMemo, useRef, useState } from 'react';
import { useDrag } from 'react-dnd';
import { useIntl } from 'react-intl';
import { useQuery } from '@tanstack/react-query';
import { useDispatch } from 'react-redux';
import { Handle, Position, useOnViewportChange } from 'reactflow';
import type { NodeProps } from 'reactflow';
import { useHotkeys } from 'react-hotkeys-hook';

const DefaultNode = ({ targetPosition = Position.Top, sourcePosition = Position.Bottom, id }: NodeProps) => {
  const readOnly = useReadOnly();
  const isMonitoringView = useMonitoringView();
  const isUnitTest = useUnitTest();

  const intl = useIntl();

  const dispatch = useDispatch<AppDispatch>();
  const operationsInfo = useAllOperations();
  const errorInfo = useOperationErrorInfo(id);
  const metadata = useNodeMetadata(id);
  const operationInfo = useOperationInfo(id);
  const connectorName = useConnectorName(operationInfo);
  const operationSummary = useOperationSummary(operationInfo);
  const isTrigger = useMemo(() => metadata?.graphId === 'root' && metadata?.isRoot, [metadata]);
  const parentRunIndex = useParentRunIndex(id);
  const runInstance = useRunInstance();
  const runData = useRunData(id);
  const nodeMockResults = useMocksByOperation(isTrigger ? `&${id}` : id);
  const isMockSupported = useIsMockSupported(id, isTrigger ?? false);
  const parentRunId = useParentRunId(id);
  const parenRunData = useRunData(parentRunId ?? '');
  const nodesMetaData = useNodesMetadata();
  const repetitionName = getRepetitionName(parentRunIndex, id, nodesMetaData, operationsInfo);
  const isSecureInputsOutputs = useSecureInputsOutputs(id);
  const { status: statusRun, error: errorRun, code: codeRun, repetitionCount } = runData ?? {};

  const suppressDefaultNodeSelect = useSuppressDefaultNodeSelectFunctionality();
  const nodeSelectCallbackOverride = useNodeSelectAdditionalCallback();

  const getRunRepetition = () => {
    if (parenRunData?.status === constants.FLOW_STATUS.SKIPPED) {
      return {
        properties: {
          status: constants.FLOW_STATUS.SKIPPED,
          inputsLink: null,
          outputsLink: null,
          startTime: null,
          endTime: null,
          trackingId: null,
          correlation: null,
        },
      };
    }
    return RunService().getRepetition({ nodeId: id, runId: runInstance?.id }, repetitionName);
  };

  const onRunRepetitionSuccess = async (runDefinition: LogicAppsV2.RunInstanceDefinition) => {
    dispatch(setRepetitionRunData({ nodeId: id, runData: runDefinition.properties as any }));
  };

  const {
    refetch,
    isLoading: isRepetitionLoading,
    isRefetching: isRepetitionRefetching,
  } = useQuery<any>(
    ['runInstance', { nodeId: id, runId: runInstance?.id, repetitionName, parentStatus: parenRunData?.status }],
    getRunRepetition,
    {
      refetchOnWindowFocus: false,
      initialData: null,
      refetchIntervalInBackground: true,
      onSuccess: onRunRepetitionSuccess,
      enabled: parentRunIndex !== undefined && isMonitoringView && repetitionCount !== undefined,
    }
  );

  useEffect(() => {
    if (parentRunIndex !== undefined && isMonitoringView) {
      refetch();
    }
  }, [dispatch, parentRunIndex, isMonitoringView, refetch, repetitionName, parenRunData?.status]);

  const dependencies = useTokenDependencies(id);

  const [{ isDragging }, drag, dragPreview] = useDrag(
    () => ({
      type: 'BOX',
      end: (item, monitor) => {
        const dropResult = monitor.getDropResult<{
          graphId: string;
          parentId: string;
          childId: string;
        }>();
        if (item && dropResult) {
          dispatch(
            moveOperation({
              nodeId: id,
              oldGraphId: metadata?.graphId ?? 'root',
              newGraphId: dropResult.graphId,
              relationshipIds: dropResult,
            })
          );
        }
      },
      item: {
        id: id,
        dependencies,
        graphId: metadata?.graphId,
      },
      canDrag: !readOnly && !isTrigger,
      collect: (monitor) => ({
        isDragging: monitor.isDragging(),
      }),
    }),
    [readOnly, metadata, dependencies]
  );

  const selected = useIsNodeSelected(id);
  const nodeComment = useNodeDescription(id);
  const connectionResult = useNodeConnectionName(id);
  const isConnectionRequired = useIsConnectionRequired(operationInfo);
  const isLeaf = useIsLeafNode(id);
  const label = useNodeDisplayName(id);

  const showLeafComponents = useMemo(() => !readOnly && isLeaf, [readOnly, isLeaf]);

  const { brandColor, iconUri } = useOperationVisuals(id);

  const comment = useMemo(
    () =>
      nodeComment
        ? {
            brandColor,
            comment: nodeComment,
            isDismissed: false,
            isEditing: false,
          }
        : undefined,
    [brandColor, nodeComment]
  );

  const [showCopyCallout, setShowCopyCallout] = useState(false);

  useOnViewportChange({
    onStart: useCallback(() => {
      if (showCopyCallout) {
        setShowCopyCallout(false);
      }
    }, [showCopyCallout]),
  });

  const nodeClick = useCallback(() => {
    if (nodeSelectCallbackOverride) {
      nodeSelectCallbackOverride(id);
    }
    if (suppressDefaultNodeSelect) {
      dispatch(setSelectedNodeId(id));
    } else {
      dispatch(changePanelNode(id));
    }
  }, [dispatch, id, nodeSelectCallbackOverride, suppressDefaultNodeSelect]);

  const deleteClick = useCallback(() => {
    dispatch(setSelectedNodeId(id));
    dispatch(setShowDeleteModal(true));
  }, [dispatch, id]);

  const copyClick = useCallback(() => {
    setShowCopyCallout(true);
    dispatch(copyOperation({ nodeId: id }));
    setTimeout(() => {
      setShowCopyCallout(false);
    }, 3000);
  }, [dispatch, id]);

  const resubmitClick = useCallback(() => {
    WorkflowService().resubmitWorkflow?.(runInstance?.name ?? '', [id]);
  }, [runInstance, id]);
  const ref = useHotkeys(['meta+c', 'ctrl+c'], copyClick, { preventDefault: true });
  const contextMenuItems: JSX.Element[] = useMemo(
    () => [
      <DeleteMenuItem key={'delete'} onClick={deleteClick} showKey />,
      <CopyMenuItem key={'copy'} isTrigger={isTrigger} onClick={copyClick} showKey />,
      ...(runData?.canResubmit ? [<ResubmitMenuItem key={'resubmit'} onClick={resubmitClick} />] : []),
    ],
    [copyClick, deleteClick, isTrigger, resubmitClick, runData?.canResubmit]
  );

  const opQuery = useOperationQuery(id);

  const isLoading = useMemo(
    () => isRepetitionLoading || isRepetitionRefetching || opQuery.isLoading,
    [opQuery.isLoading, isRepetitionLoading, isRepetitionRefetching]
  );

  const opManifestErrorText = intl.formatMessage({
    defaultMessage: 'Error fetching manifest',
    id: 'HmcHoE',
    description: 'Error message when manifest fails to load',
  });

  const settingValidationErrors = useSettingValidationErrors(id);
  const settingValidationErrorText = intl.formatMessage({
    defaultMessage: 'Invalid settings',
    id: 'Jil/Wa',
    description: 'Text to explain that there are invalid settings for this node',
  });

  const parameterValidationErrors = useParameterValidationErrors(id);
  const parameterValidationErrorText = intl.formatMessage({
    defaultMessage: 'Invalid parameters',
    id: 'Tmr/9e',
    description: 'Text to explain that there are invalid parameters for this node',
  });

  const { errorMessage, errorLevel } = useMemo(() => {
    if (errorInfo && errorInfo.level !== ErrorLevel.DynamicOutputs) {
      const { message, level } = errorInfo;
      return {
        errorMessage: message,
        errorLevel:
          level !== ErrorLevel.Default && level !== ErrorLevel.DynamicInputs ? MessageBarType.error : MessageBarType.severeWarning,
      };
    }

    if (opQuery?.isError) {
      return { errorMessage: opManifestErrorText, errorLevel: MessageBarType.error };
    }

    if (settingValidationErrors?.length > 0) {
      return { errorMessage: settingValidationErrorText, errorLevel: MessageBarType.severeWarning };
    }

    if (parameterValidationErrors?.length > 0) {
      return { errorMessage: parameterValidationErrorText, errorLevel: MessageBarType.severeWarning };
    }

    if (isMonitoringView) {
      return getMonitoringError(errorRun, statusRun, codeRun);
    }

    return { errorMessage: undefined, errorLevel: undefined };
  }, [
    errorInfo,
    opQuery?.isError,
    settingValidationErrors?.length,
    parameterValidationErrors?.length,
    isMonitoringView,
    opManifestErrorText,
    settingValidationErrorText,
    parameterValidationErrorText,
    errorRun,
    statusRun,
    codeRun,
  ]);

  const shouldFocus = useShouldNodeFocus(id);
  const staticResults = useParameterStaticResult(id);

  const copiedText = intl.formatMessage({
    defaultMessage: 'Copied!',
    id: 'NE54Uu',
    description: 'Copied text',
  });

  const rootRef = useRef<HTMLDivElement | null>(null);

  return (
    <>
<<<<<<< HEAD
      <div className="nopan" ref={setRef}>
        <Handle className="node-handle top" type="target" position={targetPosition} isConnectable={false} />
        <Card
          title={label}
          icon={iconUri}
          draggable={!readOnly && !isTrigger}
          brandColor={brandColor}
          id={id}
          connectionRequired={isConnectionRequired}
          connectionDisplayName={connectionResult.isLoading ? '...' : connectionResult.result}
          connectorName={connectorName?.result}
          commentBox={comment}
          drag={drag}
          dragPreview={dragPreview}
          errorMessage={errorMessage}
          errorLevel={errorLevel}
          isDragging={isDragging}
          isLoading={isLoading}
          isMonitoringView={isMonitoringView}
          isUnitTest={isUnitTest}
          nodeMockResults={nodeMockResults}
          isMockSupported={isMockSupported}
          runData={runData}
          readOnly={readOnly}
          onClick={nodeClick}
          onDeleteClick={deleteClick}
          onCopyClick={copyClick}
          operationName={operationSummary?.result}
          selected={selected}
          contextMenuItems={contextMenuItems}
          setFocus={shouldFocus}
          staticResultsEnabled={!!staticResults}
          isSecureInputsOutputs={isSecureInputsOutputs}
        />
        <Tooltip
          positioning={{ target: rootRef, position: 'below', align: 'end' }}
          withArrow
          content={copiedText}
          relationship="description"
          visible={showCopyCallout}
        />
        <Handle className="node-handle bottom" type="source" position={sourcePosition} isConnectable={false} />
=======
      <div className="nopan" ref={ref as any}>
        <div ref={rootRef}>
          <Handle className="node-handle top" type="target" position={targetPosition} isConnectable={false} />
          <Card
            title={label}
            icon={iconUri}
            draggable={!readOnly && !isTrigger}
            brandColor={brandColor}
            id={id}
            connectionRequired={isConnectionRequired}
            connectionDisplayName={connectionResult.isLoading ? '...' : connectionResult.result}
            connectorName={connectorName?.result}
            commentBox={comment}
            drag={drag}
            dragPreview={dragPreview}
            errorMessage={errorMessage}
            errorLevel={errorLevel}
            isDragging={isDragging}
            isLoading={isLoading}
            isMonitoringView={isMonitoringView}
            runData={runData}
            readOnly={readOnly}
            onClick={nodeClick}
            onDeleteClick={deleteClick}
            onCopyClick={copyClick}
            operationName={operationSummary?.result}
            selected={selected}
            contextMenuItems={contextMenuItems}
            setFocus={shouldFocus}
            staticResultsEnabled={!!staticResults}
            isSecureInputsOutputs={isSecureInputsOutputs}
          />
          <Tooltip
            positioning={{ target: rootRef.current, position: 'below', align: 'end' }}
            withArrow
            content={copiedText}
            relationship="description"
            visible={showCopyCallout}
          />
          <Handle className="node-handle bottom" type="source" position={sourcePosition} isConnectable={false} />
        </div>
>>>>>>> 6c7ffba8
      </div>
      {showLeafComponents ? (
        <div className={'edge-drop-zone-container'}>
          <DropZone graphId={metadata?.graphId ?? ''} parentId={id} isLeaf={isLeaf} />
        </div>
      ) : null}
    </>
  );
};

DefaultNode.displayName = 'DefaultNode';

export default memo(DefaultNode);<|MERGE_RESOLUTION|>--- conflicted
+++ resolved
@@ -326,50 +326,6 @@
 
   return (
     <>
-<<<<<<< HEAD
-      <div className="nopan" ref={setRef}>
-        <Handle className="node-handle top" type="target" position={targetPosition} isConnectable={false} />
-        <Card
-          title={label}
-          icon={iconUri}
-          draggable={!readOnly && !isTrigger}
-          brandColor={brandColor}
-          id={id}
-          connectionRequired={isConnectionRequired}
-          connectionDisplayName={connectionResult.isLoading ? '...' : connectionResult.result}
-          connectorName={connectorName?.result}
-          commentBox={comment}
-          drag={drag}
-          dragPreview={dragPreview}
-          errorMessage={errorMessage}
-          errorLevel={errorLevel}
-          isDragging={isDragging}
-          isLoading={isLoading}
-          isMonitoringView={isMonitoringView}
-          isUnitTest={isUnitTest}
-          nodeMockResults={nodeMockResults}
-          isMockSupported={isMockSupported}
-          runData={runData}
-          readOnly={readOnly}
-          onClick={nodeClick}
-          onDeleteClick={deleteClick}
-          onCopyClick={copyClick}
-          operationName={operationSummary?.result}
-          selected={selected}
-          contextMenuItems={contextMenuItems}
-          setFocus={shouldFocus}
-          staticResultsEnabled={!!staticResults}
-          isSecureInputsOutputs={isSecureInputsOutputs}
-        />
-        <Tooltip
-          positioning={{ target: rootRef, position: 'below', align: 'end' }}
-          withArrow
-          content={copiedText}
-          relationship="description"
-          visible={showCopyCallout}
-        />
-        <Handle className="node-handle bottom" type="source" position={sourcePosition} isConnectable={false} />
-=======
       <div className="nopan" ref={ref as any}>
         <div ref={rootRef}>
           <Handle className="node-handle top" type="target" position={targetPosition} isConnectable={false} />
@@ -390,6 +346,9 @@
             isDragging={isDragging}
             isLoading={isLoading}
             isMonitoringView={isMonitoringView}
+            isUnitTest={isUnitTest}
+            nodeMockResults={nodeMockResults}
+            isMockSupported={isMockSupported}
             runData={runData}
             readOnly={readOnly}
             onClick={nodeClick}
@@ -411,7 +370,6 @@
           />
           <Handle className="node-handle bottom" type="source" position={sourcePosition} isConnectable={false} />
         </div>
->>>>>>> 6c7ffba8
       </div>
       {showLeafComponents ? (
         <div className={'edge-drop-zone-container'}>
