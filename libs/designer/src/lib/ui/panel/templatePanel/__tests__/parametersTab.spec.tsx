--- conflicted
+++ resolved
@@ -34,11 +34,7 @@
       kind: undefined,
       templateName: 'title',
       manifest: undefined,
-<<<<<<< HEAD
-      workflowDefinition: undefined,
-=======
       workflows: {},
->>>>>>> becf7d8d
       parameterDefinitions: parameters?.reduce((result: Record<string, Template.ParameterDefinition>, parameter) => {
         result[parameter.name] = {
           ...parameter,
@@ -76,16 +72,8 @@
     expect(store.getState().template.parameterDefinitions['param1'].type).toBe('string');
     expect(store.getState().template.parameterDefinitions['param2'].type).toBe('object');
     expect(screen.getAllByText(param1.displayName)).toBeDefined();
-<<<<<<< HEAD
-    expect(screen.getAllByText(`Value (${param1.type})`)).toBeDefined();
-    expect(screen.getAllByText(param1.description)).toBeDefined();
-    expect(screen.getAllByText(param2.displayName)).toBeDefined();
-    expect(screen.getAllByText(`Value (${param2.type})`)).toBeDefined();
-    expect(screen.getAllByText(param2.description)).toBeDefined();
-=======
     expect(screen.getAllByText(param1.type)).toBeDefined();
     expect(screen.getAllByText(param2.displayName)).toBeDefined();
     expect(screen.getAllByText(param2.type)).toBeDefined();
->>>>>>> becf7d8d
   });
 });