import { Dropdown, type DropdownProps, Option, makeStyles, shorthands } from '@fluentui/react-components';
import type { Gateway, Subscription } from '@microsoft/logic-apps-shared';
import React, { useEffect, useMemo } from 'react';
import { useIntl } from 'react-intl';

const useGatewayPickerStyles = makeStyles({
  dropdownContainer: {
    display: 'flex',
    flexDirection: 'column',
    width: 'inherit',
  },
  dropdown: {
    ...shorthands.borderRadius('0px'),
    ...shorthands.borderColor('black'),
    ...shorthands.borderWidth('1px'),
    ':hover': {
      ...shorthands.borderColor('black'),
      ...shorthands.borderWidth('1px'),
    },
  },
});

type GatewaysWithNewOption = (Gateway | NewGatewayOption)[];

type NewGatewayOption = { id: string; properties: { displayName: string } };

export interface GatewayPickerProps {
  parameterKey: string;
  selectedSubscriptionId: string | undefined;
  selectSubscriptionCallback: ((subscriptionId: string) => void) | undefined;
  availableGateways: any; // type hint:Gateway[] | undefined
  availableSubscriptions: any; // type hint: Subscription[] | undefined
  isSubscriptionDropdownDisabled: boolean | undefined;
  isLoading: boolean | undefined;
  value: any;
  setValue: (value: any) => void;
}

export const GatewayPicker = (props: GatewayPickerProps) => {
  const {
    parameterKey,
    selectedSubscriptionId,
    selectSubscriptionCallback,
    isSubscriptionDropdownDisabled,
    isLoading,
    value,
    setValue, // accepts full gateway path as ID ex: /subscriptions/{subscription-GUID}/resourceGroups/{RG-name}/providers/Microsoft.Web/connectionGateways/daniellesGateway
  } = props;

  const availableSubscriptions = props.availableSubscriptions as Subscription[] | undefined;
  const availableGateways = props.availableGateways as Gateway[] | undefined;

  const intl = useIntl();
  const styles = useGatewayPickerStyles();

  const [selectedGatewayOptions, setSelectedGatewayOptions] = React.useState<string[]>(value ? [value] : []);
  const [gatewayValue, setGatewayValue] = React.useState<string | undefined>(value?.text);

  const newGatewayUrl = 'http://aka.ms/logicapps-installgateway';
  const newGatewayOption = useMemo<NewGatewayOption>(
    () => ({
<<<<<<< HEAD
      key: newGatewayUrl,
      text: intl.formatMessage(
        {
          defaultMessage: '{addIcon} Install gateway',
          id: 'h+ZYip',
          description: 'Option to install a new gateway, links to new page',
        },
        { addIcon: '+ ' }
      ),
=======
      id: newGatewayUrl,
      properties: {
        displayName: intl.formatMessage(
          {
            defaultMessage: '{addIcon} Install gateway',
            id: 'h+ZYip',
            description: 'Option to install a new gateway, links to new page',
          },
          { addIcon: '+ ' }
        ),
      },
>>>>>>> becf7d8d
    }),
    [intl]
  );

  const subscriptionOptions: Subscription[] = useMemo<Subscription[]>(
    () => (availableSubscriptions ?? []).sort((a, b) => a.displayName.localeCompare(b.displayName)),
    [availableSubscriptions]
  );

  const gatewayOptions = useMemo<GatewaysWithNewOption>(() => {
    const sorted: GatewaysWithNewOption = [
      ...(availableGateways ?? []).sort((a, b) => a.properties.displayName.localeCompare(b.properties.displayName)),
    ];
    sorted.push(newGatewayOption);
    return sorted;
  }, [availableGateways, newGatewayOption]);

  useEffect(() => {
    if (gatewayOptions && value) {
      const gate = gatewayOptions.find((gt) => gt.id === value.id);
      setSelectedGatewayOptions(gate ? [gate.id] : []);
    }
  }, [value, gatewayOptions]);

  const subscriptionDropdownLabel = intl.formatMessage({
    defaultMessage: 'Subscription',
    id: 'bIyTi7',
    description: 'Subscription dropdown label',
  });

  const gatewayDropdownLabel = intl.formatMessage({
    defaultMessage: 'Gateway',
    id: 'juvF+0',
    description: 'Gateway dropdown label',
  });

  const gatewayDropdownId = `connection-param-${parameterKey}-gateways`;
  const subscriptionDropdownId = `connection-param-${parameterKey}-gateways`;

  const onSubscriptionSelect: DropdownProps['onOptionSelect'] = (e, newVal) => {
    selectSubscriptionCallback?.(newVal.optionValue as string);
  };
  const onGatewaySelect: DropdownProps['onOptionSelect'] = (e, newVal) => {
    if (newVal?.optionValue === newGatewayUrl) {
      window.open(newGatewayUrl, '_blank');
      setSelectedGatewayOptions([newGatewayUrl]);
      setGatewayValue(newVal.optionText);
    } else if (newVal?.optionText !== undefined && newVal?.optionValue !== undefined) {
      setSelectedGatewayOptions([newVal.optionValue]);
      setValue({ id: newVal?.optionValue });
      setGatewayValue(newVal.optionText);
    }
  };

  return (
    <div style={{ width: 'inherit' }}>
      {!isSubscriptionDropdownDisabled && (
        <div className={styles.dropdownContainer}>
          <label id={subscriptionDropdownId}>{subscriptionDropdownLabel}</label>
          <Dropdown
            className={styles.dropdown}
            id={subscriptionDropdownId}
            onOptionSelect={onSubscriptionSelect}
            disabled={isLoading}
            aria-label={subscriptionDropdownLabel}
            placeholder={subscriptionDropdownLabel}
            positioning={{ fallbackPositions: ['below', 'above'] }} // Fluent UI type error here but configuration is respected during runtime
            size="small"
          >
            {subscriptionOptions.map((option) => (
              <Option key={option.id} value={option.id}>
                {option.displayName}
              </Option>
            ))}
          </Dropdown>
        </div>
      )}
      <div className={styles.dropdownContainer}>
        <label id={gatewayDropdownId}>{gatewayDropdownLabel}</label>
        <Dropdown
          id={gatewayDropdownId}
          className={styles.dropdown}
          onOptionSelect={onGatewaySelect}
          disabled={isLoading || !(selectedSubscriptionId || isSubscriptionDropdownDisabled)}
          value={gatewayValue ?? gatewayDropdownLabel}
          placeholder={gatewayDropdownLabel}
          selectedOptions={selectedGatewayOptions}
          positioning={{ fallbackPositions: ['below', 'above'] }} // Fluent UI type error here but configuration is respected during runtime
          aria-label={gatewayDropdownLabel}
          size="small"
        >
          {gatewayOptions.map((option) => (
            <Option key={option.id} value={option.id}>
              {option.properties.displayName}
            </Option>
          ))}
        </Dropdown>
      </div>
    </div>
  );
};

export default GatewayPicker;<|MERGE_RESOLUTION|>--- conflicted
+++ resolved
@@ -59,17 +59,6 @@
   const newGatewayUrl = 'http://aka.ms/logicapps-installgateway';
   const newGatewayOption = useMemo<NewGatewayOption>(
     () => ({
-<<<<<<< HEAD
-      key: newGatewayUrl,
-      text: intl.formatMessage(
-        {
-          defaultMessage: '{addIcon} Install gateway',
-          id: 'h+ZYip',
-          description: 'Option to install a new gateway, links to new page',
-        },
-        { addIcon: '+ ' }
-      ),
-=======
       id: newGatewayUrl,
       properties: {
         displayName: intl.formatMessage(
@@ -81,7 +70,6 @@
           { addIcon: '+ ' }
         ),
       },
->>>>>>> becf7d8d
     }),
     [intl]
   );
