import type { DataGridProps, TableColumnDefinition, TableColumnSizingOptions } from '@fluentui/react-components';
import {
  createTableColumn,
  DataGrid,
  DataGridBody,
  DataGridCell,
  DataGridHeader,
  DataGridHeaderCell,
  DataGridRow,
  PresenceBadge,
  Text,
  Tooltip,
} from '@fluentui/react-components';
import type { Connection } from '@microsoft/logic-apps-shared';
<<<<<<< HEAD
import { getIdLeaf, LogEntryLevel, LoggerService } from '@microsoft/logic-apps-shared';
=======
import { cleanResourceId, getIdLeaf, LogEntryLevel, LoggerService } from '@microsoft/logic-apps-shared';
>>>>>>> becf7d8d
import { useCallback, useMemo, useRef } from 'react';
import { useIntl } from 'react-intl';
import { ConnectionTableDetailsButton } from './connectionTableDetailsButton';
import type { ConnectionWithFlattenedProperties } from './selectConnection.helpers';
import {
  compareFlattenedConnections,
  flattenConnection,
  getLabelForConnection,
  getSubLabelForConnection,
} from './selectConnection.helpers';

export interface ConnectionTableProps {
  connections: Connection[];
  currentConnectionId?: string;
  saveSelectionCallback: (connection?: Connection) => void;
  cancelSelectionCallback: () => void;
  createConnectionCallback: () => void;
  isXrmConnectionReferenceMode: boolean;
}

export const ConnectionTable = (props: ConnectionTableProps): JSX.Element => {
  const { connections, currentConnectionId, saveSelectionCallback, cancelSelectionCallback, isXrmConnectionReferenceMode } = props;

  const intl = useIntl();
  const initiallySelectedConnectionId = useRef(currentConnectionId);

  const isSelectedConnection = (connection: ConnectionWithFlattenedProperties): boolean => {
<<<<<<< HEAD
    return connection.id === initiallySelectedConnectionId.current;
=======
    return cleanResourceId(connection.id) === cleanResourceId(initiallySelectedConnectionId.current);
>>>>>>> becf7d8d
  };

  // We need to flatten the connection to allow the detail list access to nested props
  const items = useMemo(
    () =>
      connections.map(flattenConnection).sort((a, b) => {
        if (isSelectedConnection(a)) {
          return -1;
        }
        if (isSelectedConnection(b)) {
          return 1;
        }
        return compareFlattenedConnections(a, b);
      }),
    [connections]
  );

  const areIdLeavesEqual = (id1?: string, id2?: string): boolean => getIdLeaf(id1) === getIdLeaf(id2);

  const onConnectionSelect = useCallback(
    (connection: Connection) => {
      LoggerService().log({
        area: 'ConnectionTable.onConnectionSelect',
        args: [`new:${connection.id}`, `current:${currentConnectionId}`],
        level: LogEntryLevel.Verbose,
        message: 'Connection was selected.',
      });

      if (areIdLeavesEqual(connection.id, currentConnectionId)) {
        cancelSelectionCallback(); // User clicked the existing connection, keep selection the same and return
      } else {
        saveSelectionCallback(connection); // User clicked a different connection, save selection and return
      }
    },
    [cancelSelectionCallback, currentConnectionId, saveSelectionCallback]
  );

  const statusColumnWidth = 36;
  const statusColumnName = 'status';
  const displayNameColumnWidth = 420;
  const displayNameColumnName = 'displayName';
  const detailsColumnWidth = 48;
  const detailsColumnName = 'details';

  const columns: TableColumnDefinition<ConnectionWithFlattenedProperties>[] = [
    createTableColumn({
      columnId: statusColumnName,
      renderHeaderCell: () =>
        intl.formatMessage({
          defaultMessage: 'Status',
          id: 'qxw9UO',
          description: 'Column header for connection valid/invalid status',
        }),
      renderCell: (item) => {
        const statusText = item.invalid
          ? [...new Set(item.statuses?.map((e) => e.error?.message).filter((m) => !!m))].join(', ')
          : intl.formatMessage({
              defaultMessage: 'Connected',
              id: 'oOGTSo',
              description: 'Connected text',
            });
        return (
          <Tooltip content={statusText} relationship="label">
            <PresenceBadge outOfOffice={!item.invalid && !isSelectedConnection(item)} status={item.invalid ? 'offline' : 'available'} />
          </Tooltip>
        );
      },
    }),
    createTableColumn({
      columnId: displayNameColumnName,
      renderHeaderCell: () =>
        intl.formatMessage({
          defaultMessage: 'Display name',
          id: 'z5H3GF',
          description: 'Column header for connection display name',
        }),
      renderCell: (item) => {
        const label = getLabelForConnection(item);
        const subLabel = getSubLabelForConnection(item);
        return (
          <div className="msla-connection-row-display-name">
            <Text block={true} className="msla-connection-row-display-name-label" size={300}>
              {label}
            </Text>
            {subLabel && subLabel !== label ? (
              <Text block={true} className="msla-connection-row-display-name-label" size={200}>
                {subLabel}
              </Text>
            ) : null}
          </div>
        );
      },
    }),
    createTableColumn({
      columnId: detailsColumnName,
      renderHeaderCell: () =>
        intl.formatMessage({
          defaultMessage: 'Details',
          id: 'pH6ubt',
          description: 'Column header for accessing connection-related details',
        }),
      renderCell: (item) => <ConnectionTableDetailsButton connection={item} isXrmConnectionReferenceMode={isXrmConnectionReferenceMode} />,
    }),
  ];

  const columnSizingOptions: TableColumnSizingOptions = {
    [statusColumnName]: {
      defaultWidth: statusColumnWidth,
      idealWidth: statusColumnWidth,
      minWidth: statusColumnWidth,
    },
    [displayNameColumnName]: {
      defaultWidth: displayNameColumnWidth,
      idealWidth: displayNameColumnWidth,
    },
    [detailsColumnName]: {
      defaultWidth: detailsColumnWidth,
      idealWidth: detailsColumnWidth,
      minWidth: detailsColumnWidth,
    },
  };

  const onSelectionChange: DataGridProps['onSelectionChange'] = useCallback(
    (e: any, data: any) => {
      const index: number = data.selectedItems.values().next().value;
      if (!items[index] || items[index].invalid) {
        return; // Don't allow selection of invalid connections (they are disabled)
      }
      const connection = connections.find((c) => items[index].id === c.id);
      if (!connection) {
        LoggerService().log({
          area: 'ConnectionTable.onSelectionChange',
          args: [`index:${index}`, `expectedId:${items[index].id}`],
          level: LogEntryLevel.Error,
          message: 'A connection was selected but no matching ID was found.',
        });
        return;
      }
      onConnectionSelect(connection);
    },
    [connections, items, onConnectionSelect]
  );

  const currentConnectionIndex = useMemo(() => {
    return items.findIndex((connection) => areIdLeavesEqual(connection.id, currentConnectionId));
  }, [currentConnectionId, items]);

  return (
    <DataGrid
      className="msla-connection-table"
      items={items}
      columns={columns}
      selectionMode="single"
      selectedItems={[currentConnectionIndex]}
      onSelectionChange={onSelectionChange}
      columnSizingOptions={columnSizingOptions}
      resizableColumns
      focusMode="row_unstable"
      subtleSelection
      style={{
        border: '1px solid var(--colorNeutralStroke2)',
        borderRadius: '4px',
      }}
    >
      <DataGridHeader>
        <DataGridRow>{({ renderHeaderCell }) => <DataGridHeaderCell>{renderHeaderCell()}</DataGridHeaderCell>}</DataGridRow>
      </DataGridHeader>
      <DataGridBody<ConnectionWithFlattenedProperties>>
        {({ item, rowId }) => (
          <DataGridRow<ConnectionWithFlattenedProperties>
            key={rowId}
            selectionCell={{ 'aria-label': 'Select row' }}
            aria-disabled={!!item.invalid}
            style={item.invalid ? { opacity: 0.5 } : undefined}
          >
            {({ renderCell }) => <DataGridCell>{renderCell(item)}</DataGridCell>}
          </DataGridRow>
        )}
      </DataGridBody>
    </DataGrid>
  );
};<|MERGE_RESOLUTION|>--- conflicted
+++ resolved
@@ -12,11 +12,7 @@
   Tooltip,
 } from '@fluentui/react-components';
 import type { Connection } from '@microsoft/logic-apps-shared';
-<<<<<<< HEAD
-import { getIdLeaf, LogEntryLevel, LoggerService } from '@microsoft/logic-apps-shared';
-=======
 import { cleanResourceId, getIdLeaf, LogEntryLevel, LoggerService } from '@microsoft/logic-apps-shared';
->>>>>>> becf7d8d
 import { useCallback, useMemo, useRef } from 'react';
 import { useIntl } from 'react-intl';
 import { ConnectionTableDetailsButton } from './connectionTableDetailsButton';
@@ -44,11 +40,7 @@
   const initiallySelectedConnectionId = useRef(currentConnectionId);
 
   const isSelectedConnection = (connection: ConnectionWithFlattenedProperties): boolean => {
-<<<<<<< HEAD
-    return connection.id === initiallySelectedConnectionId.current;
-=======
     return cleanResourceId(connection.id) === cleanResourceId(initiallySelectedConnectionId.current);
->>>>>>> becf7d8d
   };
 
   // We need to flatten the connection to allow the detail list access to nested props
