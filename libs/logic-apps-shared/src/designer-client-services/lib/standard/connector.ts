import type { OpenAPIV2 } from '../../../utils/src';
import { ArgumentException, isArmResourceId, UnsupportedException } from '../../../utils/src';
import type { BaseConnectorServiceOptions } from '../base';
import { BaseConnectorService } from '../base';
import type { ListDynamicValue, ManagedIdentityRequestProperties, TreeDynamicExtension, TreeDynamicValue } from '../connector';
import { pathCombine } from '../helpers';
import { getHybridAppBaseRelativeUrl, isHybridLogicApp } from './hybrid';

type GetConfigurationFunction = (connectionId: string) => Promise<Record<string, any>>;

interface StandardConnectorServiceOptions extends BaseConnectorServiceOptions {
  getConfiguration: GetConfigurationFunction;
}

export class StandardConnectorService extends BaseConnectorService {
  constructor(override readonly options: StandardConnectorServiceOptions) {
    super({
      ...options,
      baseUrl: options.apiHubServiceDetails?.baseUrl ?? options.baseUrl,
      apiVersion: options.apiHubServiceDetails?.apiVersion ?? options.apiVersion,
    });
    const { apiVersion, baseUrl, getConfiguration } = options;
    if (!apiVersion) {
      throw new ArgumentException('apiVersion required');
    }
    if (!baseUrl) {
      throw new ArgumentException('baseUrl required');
    }
    if (!getConfiguration) {
      throw new ArgumentException('getConfiguration required');
    }
  }

  async getLegacyDynamicContent(
    connectionId: string,
    connectorId: string,
    parameters: Record<string, any>,
    managedIdentityProperties?: ManagedIdentityRequestProperties
  ): Promise<any> {
    const { baseUrl, apiHubServiceDetails } = this.options;
<<<<<<< HEAD
    const dynamicBaseUrl = isArmResourceId(connectorId) ? apiHubServiceDetails?.baseUrl ?? baseUrl : baseUrl;
    return this._executeAzureDynamicApi(pathCombine(dynamicBaseUrl, connectionId), parameters, managedIdentityProperties);
=======
    let dynamicUrl: string;
    let apiVersion = this.options.apiVersion;
    if (isArmResourceId(connectorId)) {
      dynamicUrl = managedIdentityProperties ? baseUrl : pathCombine(apiHubServiceDetails?.baseUrl as string, connectionId);
      apiVersion = managedIdentityProperties ? apiVersion : (apiHubServiceDetails?.apiVersion as string);
    } else {
      dynamicUrl = baseUrl;
    }
    return this._executeAzureDynamicApi(dynamicUrl, apiVersion, parameters, managedIdentityProperties);
>>>>>>> becf7d8d
  }

  async getListDynamicValues(
    connectionId: string | undefined,
    connectorId: string,
    operationId: string,
    parameters: Record<string, any>,
    dynamicState: any
  ): Promise<ListDynamicValue[]> {
    const { baseUrl, apiVersion, getConfiguration, httpClient } = this.options;
    const { operationId: dynamicOperation } = dynamicState;

    const invokeParameters = this._getInvokeParameters(parameters, dynamicState);
    const configuration = await getConfiguration(connectionId ?? '');

    if (this._isClientSupportedOperation(connectorId, operationId)) {
      if (!this.options.valuesClient?.[dynamicOperation]) {
        throw new UnsupportedException(`Operation ${dynamicOperation} is not implemented by the values client.`);
      }
      return this.options.valuesClient?.[dynamicOperation]({
        operationId,
        parameters: invokeParameters,
        configuration,
      });
    }

    const uri = `${baseUrl}/operationGroups/${connectorId.split('/').slice(-1)}/operations/${dynamicOperation}/dynamicInvoke`;
    let response = null;
    if (isHybridLogicApp(uri)) {
      response = await httpClient.post({
        uri: `${getHybridAppBaseRelativeUrl(baseUrl.split('hostruntime')[0])}/invoke?api-version=2024-02-02-preview`,
        headers: {
          'x-ms-logicapps-proxy-path': `/runtime/webhooks/workflow/api/management/operationGroups/${connectorId
            .split('/')
            .slice(-1)}/operations/${dynamicOperation}/dynamicInvoke`,
          'x-ms-logicapps-proxy-method': 'POST',
        },
        content: { parameters: invokeParameters, configuration },
      });
    } else {
      response = await httpClient.post({
        uri,
        queryParameters: { 'api-version': apiVersion },
        content: { parameters: invokeParameters, configuration },
      });
    }

    return this._getResponseFromDynamicApi(response, uri);
  }

  async getDynamicSchema(
    connectionId: string | undefined,
    connectorId: string,
    operationId: string,
    parameters: Record<string, any>,
    dynamicState: any
  ): Promise<OpenAPIV2.SchemaObject> {
    const { baseUrl, apiVersion, getConfiguration, httpClient } = this.options;
    const {
      extension: { operationId: dynamicOperation },
      isInput,
    } = dynamicState;

    const invokeParameters = this._getInvokeParameters(parameters, dynamicState);
    const configuration = await getConfiguration(connectionId ?? '');

    if (this._isClientSupportedOperation(connectorId, operationId)) {
      if (!this.options.schemaClient?.[dynamicOperation]) {
        throw new UnsupportedException(`Operation ${dynamicOperation} is not implemented by the schema client.`);
      }
      return this.options.schemaClient?.[dynamicOperation]({
        operationId,
        parameters: invokeParameters,
        configuration,
        isInput,
      });
    }

    const uri = `${baseUrl}/operationGroups/${connectorId.split('/').slice(-1)}/operations/${dynamicOperation}/dynamicInvoke`;

    let response = null;
    if (isHybridLogicApp(uri)) {
      response = await httpClient.post({
        uri: `${getHybridAppBaseRelativeUrl(baseUrl.split('hostruntime')[0])}/invoke?api-version=2024-02-02-preview`,
        headers: {
          'x-ms-logicapps-proxy-path': `/runtime/webhooks/workflow/api/management/operationGroups/${connectorId
            .split('/')
            .slice(-1)}/operations/${dynamicOperation}/dynamicInvoke`,
<<<<<<< HEAD
          'x-ms-logicapps-proxy-method': 'GET',
=======
          'x-ms-logicapps-proxy-method': 'POST',
>>>>>>> becf7d8d
        },
        content: { parameters: invokeParameters, configuration },
      });
    } else {
      response = await httpClient.post({
        uri,
        queryParameters: { 'api-version': apiVersion },
        content: { parameters: invokeParameters, configuration },
      });
    }

    return this._getResponseFromDynamicApi(response, uri);
  }

  getTreeDynamicValues(
    _connectionId: string | undefined,
    _connectorId: string,
    _operationId: string,
    _parameters: Record<string, any>,
    _dynamicState: TreeDynamicExtension
  ): Promise<TreeDynamicValue[]> {
    throw new UnsupportedException('Unsupported dynamic call connector method - getTreeDynamicValues');
  }
}<|MERGE_RESOLUTION|>--- conflicted
+++ resolved
@@ -38,10 +38,6 @@
     managedIdentityProperties?: ManagedIdentityRequestProperties
   ): Promise<any> {
     const { baseUrl, apiHubServiceDetails } = this.options;
-<<<<<<< HEAD
-    const dynamicBaseUrl = isArmResourceId(connectorId) ? apiHubServiceDetails?.baseUrl ?? baseUrl : baseUrl;
-    return this._executeAzureDynamicApi(pathCombine(dynamicBaseUrl, connectionId), parameters, managedIdentityProperties);
-=======
     let dynamicUrl: string;
     let apiVersion = this.options.apiVersion;
     if (isArmResourceId(connectorId)) {
@@ -51,7 +47,6 @@
       dynamicUrl = baseUrl;
     }
     return this._executeAzureDynamicApi(dynamicUrl, apiVersion, parameters, managedIdentityProperties);
->>>>>>> becf7d8d
   }
 
   async getListDynamicValues(
@@ -140,11 +135,7 @@
           'x-ms-logicapps-proxy-path': `/runtime/webhooks/workflow/api/management/operationGroups/${connectorId
             .split('/')
             .slice(-1)}/operations/${dynamicOperation}/dynamicInvoke`,
-<<<<<<< HEAD
-          'x-ms-logicapps-proxy-method': 'GET',
-=======
           'x-ms-logicapps-proxy-method': 'POST',
->>>>>>> becf7d8d
         },
         content: { parameters: invokeParameters, configuration },
       });
