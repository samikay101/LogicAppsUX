import type { OpenAPIV2 } from '../../../utils/src';
import { ArgumentException, UnsupportedException, optional, equals, getResourceName } from '../../../utils/src';
import type { BaseConnectorServiceOptions } from '../base';
import { BaseConnectorService } from '../base';
import type { ListDynamicValue, ManagedIdentityRequestProperties, TreeDynamicExtension, TreeDynamicValue } from '../connector';
import { pathCombine } from '../helpers';

interface ConsumptionConnectorServiceOptions extends BaseConnectorServiceOptions {
  workflowReferenceId: string;
}

export class ConsumptionConnectorService extends BaseConnectorService {
  constructor(override readonly options: ConsumptionConnectorServiceOptions) {
    super(options);
    const { workflowReferenceId } = options;
    if (!workflowReferenceId) {
      throw new ArgumentException('workflowReferenceId required');
    }
  }

  async getLegacyDynamicContent(
    connectionId: string,
    connectorId: string,
    parameters: Record<string, any>,
    managedIdentityProperties?: ManagedIdentityRequestProperties
  ): Promise<any> {
    const { baseUrl, apiVersion, workflowReferenceId } = this.options;
    return this._executeAzureDynamicApi(
      pathCombine(baseUrl, connectionId),
<<<<<<< HEAD
=======
      apiVersion,
>>>>>>> becf7d8d
      parameters,
      managedIdentityProperties ? { workflowReference: { id: workflowReferenceId } } : undefined
    );
  }

  async getListDynamicValues(
    connectionId: string | undefined,
    connectorId: string,
    operationId: string,
    parameters: Record<string, any>,
    dynamicState: any,
    isManagedIdentityConnection?: boolean
  ): Promise<ListDynamicValue[]> {
    const { apiVersion, httpClient } = this.options;
    const { operationId: dynamicOperation } = dynamicState;

    const invokeParameters = this._getInvokeParameters(parameters, dynamicState);

    if (this._isClientSupportedOperation(connectorId, operationId)) {
      if (!this.options.valuesClient?.[dynamicOperation]) {
        throw new UnsupportedException(`Operation ${dynamicOperation} is not implemented by the values client.`);
      }
      return this.options.valuesClient?.[dynamicOperation]({
        operationId,
        parameters: invokeParameters,
      });
    }

    const uri = `${connectionId}/dynamicList`;
    const response = await httpClient.post({
      uri,
      queryParameters: { 'api-version': apiVersion },
      content: {
        ...optional('properties', this._getPropertiesIfNeeded(isManagedIdentityConnection)),
        dynamicInvocationDefinition: dynamicState,
        parameters,
      },
    });
    return this._getResponseFromDynamicApi(response, uri)?.value;
  }

  async getDynamicSchema(
    connectionId: string | undefined,
    connectorId: string,
    operationId: string,
    parameters: Record<string, any>,
    dynamicState: any,
    isManagedIdentityConnection?: boolean
  ): Promise<OpenAPIV2.SchemaObject> {
    const { apiVersion, httpClient } = this.options;
    const {
      extension: { operationId: dynamicOperation },
      isInput,
      contextParameterAlias,
    } = dynamicState;

    const invokeParameters = this._getInvokeParameters(parameters, dynamicState);

    if (this._isClientSupportedOperation(connectorId, operationId)) {
      if (!this.options.schemaClient?.[dynamicOperation]) {
        throw new UnsupportedException(`Operation ${dynamicOperation} is not implemented by the schema client.`);
      }
      return this.options.schemaClient?.[dynamicOperation]({
        operationId,
        parameters: invokeParameters,
        isInput,
      });
    }

    const uri = `${connectionId}/dynamicProperties`;
    const response = await httpClient.post({
      uri,
      queryParameters: { 'api-version': apiVersion },
      content: {
        ...optional('properties', this._getPropertiesIfNeeded(isManagedIdentityConnection)),
        location: isInput ? 'input' : 'output',
        dynamicInvocationDefinition: dynamicState.extension,
        parameters,
        contextParameterAlias,
      },
    });
    return this._getResponseFromDynamicApi(response, uri);
  }

  async getTreeDynamicValues(
    connectionId: string | undefined,
    connectorId: string,
    operationId: string,
    parameters: Record<string, any>,
    dynamicExtension: TreeDynamicExtension,
    isManagedIdentityConnection?: boolean
  ): Promise<TreeDynamicValue[]> {
    const { apiVersion, httpClient } = this.options;
    const { dynamicState, selectionState } = dynamicExtension;

    const uri = `${connectionId}/dynamicTree`;
    const response = await httpClient.post({
      uri,
      queryParameters: { 'api-version': apiVersion },
      content: {
        ...optional('properties', this._getPropertiesIfNeeded(isManagedIdentityConnection)),
        dynamicInvocationDefinition: dynamicState,
        parameters,
        selectionState,
      },
    });
    const values = this._getResponseFromDynamicApi(response, uri)?.value;
    return (values || []).map((item: any) => ({
      value: item,
      displayName: item.displayName,
      id: item.Id,
      isParent: item.isParent ?? equals(item.nodeType, 'parent'),
    }));
  }

  private _getPropertiesIfNeeded(isManagedIdentityConnection?: boolean):
    | {
        workflowReference: { name: string; id: string; type: string };
      }
    | undefined {
    if (isManagedIdentityConnection) {
      const { workflowReferenceId } = this.options;
      return {
        workflowReference: {
          name: getResourceName(workflowReferenceId),
          id: workflowReferenceId,
          type: 'Microsoft.Logic/workflows',
        },
      };
    }

    return undefined;
  }
}<|MERGE_RESOLUTION|>--- conflicted
+++ resolved
@@ -27,10 +27,7 @@
     const { baseUrl, apiVersion, workflowReferenceId } = this.options;
     return this._executeAzureDynamicApi(
       pathCombine(baseUrl, connectionId),
-<<<<<<< HEAD
-=======
       apiVersion,
->>>>>>> becf7d8d
       parameters,
       managedIdentityProperties ? { workflowReference: { id: workflowReferenceId } } : undefined
     );
