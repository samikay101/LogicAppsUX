// Vitest Snapshot v1, https://vitest.dev/guide/snapshot.html

exports[`lib/card > should render 1`] = `
<div
  aria-label="title operation"
  className="msla-panel-card-container"
  data-automation-id="card-title"
<<<<<<< HEAD
  data-testid="card-title"
  id="msla-node-id"
  onClick={[Function]}
  onKeyDown={[Function]}
  onKeyUp={[Function]}
  role="button"
  style={
    {
      "borderLeft": "4px solid #474747",
      "borderRadius": "2px",
    }
    tabIndex={2}
  >
    <div
      className="msla-selection-box"
    />
    <div
      className="panel-card-main"
    >
      <div
        aria-label=" operation"
        className="panel-card-header"
        role="button"
      >
        <div
          className="panel-card-content-container"
        >
          <div
            className="panel-card-content-gripper-section"
          />
          <div
            className="panel-card-content-icon-section"
          >
            <div
              className="fui-Spinner r1k3z50n msla-card-header-spinner"
              role="progressbar"
            >
              <span
                className="fui-Spinner__spinner rvgcg50 ___ruqntd0_k4fqbj0 fjamq6b f64fuq3 f1v3ph3m"
              >
                <span
                  className="fui-Spinner__spinnerTail r1lregi5"
                />
              </span>
            </div>
          </div>
          <div
            className="panel-card-top-content"
          >
            <div
              className="panel-msla-title"
            >
              title
            </div>
          </div>
        </div>
      </div>
      <div
        className="msla-card-v2-footer"
      >
        <div
          className="msla-badges"
        />
      </div>
    </div>
  </div>
</div>
`;

exports[`lib/card > should render 2`] = `
<div
  aria-label="title operation"
  className="msla-panel-card-container"
  data-automation-id="card-title"
=======
  data-tabster="{"restorer":{"type":1}}"
>>>>>>> 4e36e74f
  data-testid="card-title"
  id="msla-node-id"
  onClick={[Function]}
  onKeyDown={[Function]}
  onKeyUp={[Function]}
  role="button"
  style={
    {
      "borderLeft": "4px solid #474747",
      "borderRadius": "2px",
    }
  }
>
  <div
    className="msla-selection-box"
  />
  <div
    className="panel-card-main"
  >
    <div
      className="panel-card-header"
      role="button"
    >
      <div
        className="panel-card-content-container"
      >
        <div
          className="panel-card-content-gripper-section"
        />
        <div
          className="panel-card-content-icon-section"
        >
          <div
            className="fui-Spinner r82apo5 msla-card-header-spinner"
            role="progressbar"
          >
            <span
              className="fui-Spinner__spinner rvgcg50 ___ruqntd0_k4fqbj0 fjamq6b f64fuq3 f1v3ph3m"
            >
              <span
                className="fui-Spinner__spinnerTail rxov3xa"
              />
            </span>
          </div>
        </div>
        <div
          className="panel-card-top-content"
        >
          <div
            className="panel-msla-title"
          >
            title
          </div>
        </div>
      </div>
    </div>
  </div>
</div>
`;

exports[`lib/card > should render as cloned 1`] = `
<div
  aria-label="title operation"
  className="msla-panel-card-container msla-card-ghost-image"
  data-automation-id="card-title"
<<<<<<< HEAD
  data-testid="card-title"
  id="msla-node-id"
  onClick={[Function]}
  onKeyDown={[Function]}
  onKeyUp={[Function]}
  role="button"
  style={
    {
      "position": "relative",
    }
  }
>
  <div
    className="msla-panel-card-container msla-card-ghost-image"
    data-automation-id="card-title"
    data-testid="card-title"
    onClick={[Function]}
    onContextMenu={[Function]}
    onKeyDown={[Function]}
    onKeyUp={[Function]}
    style={
      {
        "borderLeft": "4px solid rgba(71,71,71, 1)",
        "borderRadius": "2px",
      }
    }
    tabIndex={2}
  >
    <div
      className="msla-selection-box"
    />
    <div
      className="panel-card-main"
    >
      <div
        aria-label=" operation"
        className="panel-card-header"
        role="button"
      >
        <div
          className="panel-card-content-container"
        >
          <div
            className="panel-card-content-gripper-section"
          />
          <div
            className="panel-card-content-icon-section"
          >
            <div
              className="fui-Spinner r1k3z50n msla-card-header-spinner"
              role="progressbar"
            >
              <span
                className="fui-Spinner__spinner rvgcg50 ___ruqntd0_k4fqbj0 fjamq6b f64fuq3 f1v3ph3m"
              >
                <span
                  className="fui-Spinner__spinnerTail r1lregi5"
                />
              </span>
            </div>
          </div>
          <div
            className="panel-card-top-content"
          >
            <div
              className="panel-msla-title"
            >
              title
            </div>
          </div>
        </div>
      </div>
      <div
        className="msla-card-v2-footer"
      >
        <div
          className="msla-badges"
        />
      </div>
    </div>
  </div>
</div>
`;

exports[`lib/card > should render as cloned 2`] = `
<div
  aria-label="title operation"
  className="msla-panel-card-container msla-card-ghost-image"
  data-automation-id="card-title"
=======
  data-tabster="{"restorer":{"type":1}}"
>>>>>>> 4e36e74f
  data-testid="card-title"
  id="msla-node-id"
  onClick={[Function]}
  onKeyDown={[Function]}
  onKeyUp={[Function]}
  role="button"
  style={
    {
      "borderLeft": "4px solid #474747",
      "borderRadius": "2px",
    }
  }
>
  <div
    className="msla-selection-box"
  />
  <div
    className="panel-card-main"
  >
    <div
      className="panel-card-header"
      role="button"
    >
      <div
        className="panel-card-content-container"
      >
        <div
          className="panel-card-content-gripper-section"
        />
        <div
          className="panel-card-content-icon-section"
        >
          <div
            className="fui-Spinner r82apo5 msla-card-header-spinner"
            role="progressbar"
          >
            <span
              className="fui-Spinner__spinner rvgcg50 ___ruqntd0_k4fqbj0 fjamq6b f64fuq3 f1v3ph3m"
            >
              <span
                className="fui-Spinner__spinnerTail rxov3xa"
              />
            </span>
          </div>
        </div>
        <div
          className="panel-card-top-content"
        >
          <div
            className="panel-msla-title"
          >
            title
          </div>
        </div>
      </div>
    </div>
  </div>
</div>
`;

exports[`lib/card > should render as draggable 1`] = `
<div
  aria-label="title operation"
  className="msla-panel-card-container"
  data-automation-id="card-title"
<<<<<<< HEAD
  data-testid="card-title"
  id="msla-node-id"
  onClick={[Function]}
  onKeyDown={[Function]}
  onKeyUp={[Function]}
  role="button"
  style={
    {
      "borderLeft": "4px solid #474747",
      "borderRadius": "2px",
    }
    tabIndex={2}
  >
    <div
      className="msla-selection-box"
    />
    <div
      className="panel-card-main"
    >
      <div
        aria-label=" operation"
        className="panel-card-header"
        role="button"
      >
        <div
          className="panel-card-content-container"
        >
          <div
            className="panel-card-content-gripper-section draggable"
          >
            <svg
              fill="none"
              height="12"
              viewBox="0 0 2 10"
              width="4"
              xmlns="http://www.w3.org/2000/svg"
            >
              <path
                d="M0 2V0H2V2H0ZM0 6V4H2V6H0ZM0 10V8H2V10H0Z"
                fill="#605E5C"
              />
            </svg>
          </div>
          <div
            className="panel-card-content-icon-section"
          >
            <div
              className="fui-Spinner r1k3z50n msla-card-header-spinner"
              role="progressbar"
            >
              <span
                className="fui-Spinner__spinner rvgcg50 ___ruqntd0_k4fqbj0 fjamq6b f64fuq3 f1v3ph3m"
              >
                <span
                  className="fui-Spinner__spinnerTail r1lregi5"
                />
              </span>
            </div>
          </div>
          <div
            className="panel-card-top-content"
          >
            <div
              className="panel-msla-title"
            >
              title
            </div>
          </div>
        </div>
      </div>
      <div
        className="msla-card-v2-footer"
      >
        <div
          className="msla-badges"
        />
      </div>
    </div>
  </div>
</div>
`;

exports[`lib/card > should render as draggable 2`] = `
<div
  aria-label="title operation"
  className="msla-panel-card-container"
  data-automation-id="card-title"
=======
  data-tabster="{"restorer":{"type":1}}"
>>>>>>> 4e36e74f
  data-testid="card-title"
  id="msla-node-id"
  onClick={[Function]}
  onKeyDown={[Function]}
  onKeyUp={[Function]}
  role="button"
  style={
    {
      "borderLeft": "4px solid #474747",
      "borderRadius": "2px",
    }
  }
>
  <div
    className="msla-selection-box"
  />
  <div
    className="panel-card-main"
  >
    <div
      className="panel-card-header"
      role="button"
    >
      <div
        className="panel-card-content-container"
      >
        <div
          className="panel-card-content-gripper-section draggable"
        >
          <svg
            fill="none"
            height="12"
            viewBox="0 0 2 10"
            width="4"
            xmlns="http://www.w3.org/2000/svg"
          >
            <path
              d="M0 2V0H2V2H0ZM0 6V4H2V6H0ZM0 10V8H2V10H0Z"
              fill="#605E5C"
            />
          </svg>
        </div>
        <div
          className="panel-card-content-icon-section"
        >
          <div
            className="fui-Spinner r82apo5 msla-card-header-spinner"
            role="progressbar"
          >
            <span
              className="fui-Spinner__spinner rvgcg50 ___ruqntd0_k4fqbj0 fjamq6b f64fuq3 f1v3ph3m"
            >
              <span
                className="fui-Spinner__spinnerTail rxov3xa"
              />
            </span>
          </div>
        </div>
        <div
          className="panel-card-top-content"
        >
          <div
            className="panel-msla-title"
          >
            title
          </div>
        </div>
      </div>
    </div>
  </div>
</div>
`;

exports[`lib/card > should render as inactive 1`] = `
<div
  aria-label="title operation"
<<<<<<< HEAD
  className="msla-panel-card-container inactive"
  data-automation-id="card-title"
  data-testid="card-title"
  id="msla-node-id"
  onClick={[Function]}
  onKeyDown={[Function]}
  onKeyUp={[Function]}
  role="button"
  style={
    {
      "borderLeft": "4px solid #474747",
      "borderRadius": "2px",
    }
    tabIndex={2}
  >
    <div
      className="msla-selection-box"
    />
    <div
      className="panel-card-main"
    >
      <div
        aria-label=" operation"
        className="panel-card-header"
        role="button"
      >
        <div
          className="panel-card-content-container"
        >
          <div
            className="panel-card-content-gripper-section"
          />
          <div
            className="panel-card-content-icon-section"
          >
            <div
              className="fui-Spinner r1k3z50n msla-card-header-spinner"
              role="progressbar"
            >
              <span
                className="fui-Spinner__spinner rvgcg50 ___ruqntd0_k4fqbj0 fjamq6b f64fuq3 f1v3ph3m"
              >
                <span
                  className="fui-Spinner__spinnerTail r1lregi5"
                />
              </span>
            </div>
          </div>
          <div
            className="panel-card-top-content"
          >
            <div
              className="panel-msla-title"
            >
              title
            </div>
          </div>
        </div>
      </div>
      <div
        className="msla-card-v2-footer"
      >
        <div
          className="msla-badges"
        />
      </div>
    </div>
  </div>
</div>
`;

exports[`lib/card > should render as inactive 2`] = `
<div
  aria-label="title operation"
  className="msla-panel-card-container inactive"
=======
  className="msla-panel-card-container msla-card-inactive"
>>>>>>> 4e36e74f
  data-automation-id="card-title"
  data-tabster="{"restorer":{"type":1}}"
  data-testid="card-title"
  id="msla-node-id"
  onClick={[Function]}
  onKeyDown={[Function]}
  onKeyUp={[Function]}
  role="button"
  style={
    {
      "borderLeft": "4px solid #474747",
      "borderRadius": "2px",
    }
  }
>
  <div
    className="msla-selection-box"
  />
  <div
    className="panel-card-main"
  >
    <div
      className="panel-card-header"
      role="button"
    >
      <div
        className="panel-card-content-container"
      >
        <div
          className="panel-card-content-gripper-section"
        />
        <div
          className="panel-card-content-icon-section"
        >
          <div
            className="fui-Spinner r82apo5 msla-card-header-spinner"
            role="progressbar"
          >
            <span
              className="fui-Spinner__spinner rvgcg50 ___ruqntd0_k4fqbj0 fjamq6b f64fuq3 f1v3ph3m"
            >
              <span
                className="fui-Spinner__spinnerTail rxov3xa"
              />
            </span>
          </div>
        </div>
        <div
          className="panel-card-top-content"
        >
          <div
            className="panel-msla-title"
          >
            title
          </div>
        </div>
      </div>
    </div>
  </div>
</div>
`;

exports[`lib/card > should render as pinned 1`] = `
<div
<<<<<<< HEAD
  style={
    {
      "position": "relative",
    }
  }
>
  <div
    className="msla-panel-card-container msla-panel-card-container-selected"
    data-automation-id="card-title"
    data-testid="card-title"
    onClick={[Function]}
    onContextMenu={[Function]}
    onKeyDown={[Function]}
    onKeyUp={[Function]}
    style={
      {
        "borderLeft": "4px solid rgba(71,71,71, 1)",
        "borderRadius": "2px",
      }
    }
    tabIndex={2}
  >
    <div
      className="msla-selection-box selected"
    />
    <div
      className="panel-card-main"
    >
      <div
        aria-label=" operation"
        className="panel-card-header"
        role="button"
      >
        <div
          className="panel-card-content-container"
        >
          <div
            className="panel-card-content-gripper-section"
          />
          <div
            className="panel-card-content-icon-section"
          >
            <div
              className="fui-Spinner r1k3z50n msla-card-header-spinner"
              role="progressbar"
            >
              <span
                className="fui-Spinner__spinner rvgcg50 ___ruqntd0_k4fqbj0 fjamq6b f64fuq3 f1v3ph3m"
              >
                <span
                  className="fui-Spinner__spinnerTail r1lregi5"
                />
              </span>
            </div>
          </div>
          <div
            className="panel-card-top-content"
          >
            <div
              className="panel-msla-title"
            >
              title
            </div>
          </div>
        </div>
      </div>
      <div
        className="msla-card-v2-footer"
      >
        <div
          className="msla-badges"
        />
      </div>
    </div>
  </div>
</div>
`;

exports[`lib/card > should render as pinned 2`] = `
<div
  aria-label="title operation"
  className="msla-panel-card-container"
  data-automation-id="card-title"
=======
  aria-label="title operation"
  className="msla-panel-card-container"
  data-automation-id="card-title"
  data-tabster="{"restorer":{"type":1}}"
>>>>>>> 4e36e74f
  data-testid="card-title"
  id="msla-node-id"
  onClick={[Function]}
  onKeyDown={[Function]}
  onKeyUp={[Function]}
  role="button"
  style={
    {
      "borderLeft": "4px solid #474747",
      "borderRadius": "2px",
    }
  }
>
  <div
    className="msla-selection-box pinned"
  />
  <div
    className="panel-card-main"
  >
    <div
      className="panel-card-header"
      role="button"
    >
      <div
        className="panel-card-content-container"
      >
        <div
          className="panel-card-content-gripper-section"
        />
        <div
          className="panel-card-content-icon-section"
        >
          <div
            className="fui-Spinner r82apo5 msla-card-header-spinner"
            role="progressbar"
          >
            <span
              className="fui-Spinner__spinner rvgcg50 ___ruqntd0_k4fqbj0 fjamq6b f64fuq3 f1v3ph3m"
            >
              <span
                className="fui-Spinner__spinnerTail rxov3xa"
              />
            </span>
          </div>
        </div>
        <div
          className="panel-card-top-content"
        >
          <div
            className="panel-msla-title"
          >
            title
          </div>
        </div>
      </div>
    </div>
  </div>
</div>
`;

exports[`lib/card > should render as selected 1`] = `
<div
  aria-label="title operation"
  className="msla-panel-card-container msla-panel-card-container-selected"
  data-automation-id="card-title"
<<<<<<< HEAD
=======
  data-tabster="{"restorer":{"type":1}}"
>>>>>>> 4e36e74f
  data-testid="card-title"
  id="msla-node-id"
  onClick={[Function]}
  onKeyDown={[Function]}
  onKeyUp={[Function]}
  role="button"
  style={
    {
      "borderLeft": "4px solid #474747",
      "borderRadius": "2px",
    }
  }
>
  <div
    className="msla-selection-box selected"
  />
  <div
    className="panel-card-main"
  >
    <div
      className="panel-card-header"
      role="button"
    >
      <div
        className="panel-card-content-container"
      >
        <div
          className="panel-card-content-gripper-section"
        />
        <div
          className="panel-card-content-icon-section"
        >
          <div
            className="fui-Spinner r82apo5 msla-card-header-spinner"
            role="progressbar"
          >
            <span
              className="fui-Spinner__spinner rvgcg50 ___ruqntd0_k4fqbj0 fjamq6b f64fuq3 f1v3ph3m"
            >
              <span
                className="fui-Spinner__spinnerTail rxov3xa"
              />
            </span>
          </div>
        </div>
        <div
          className="panel-card-top-content"
        >
          <div
            className="panel-msla-title"
          >
            title
          </div>
        </div>
      </div>
    </div>
  </div>
</div>
`;

exports[`lib/card > should render with an icon and a connector name (0) 1`] = `
<div
  aria-label="title operation, SharePoint connector"
  className="msla-panel-card-container"
  data-automation-id="card-title"
  data-tabster="{"restorer":{"type":1}}"
  data-testid="card-title"
  id="msla-node-id"
  onClick={[Function]}
  onKeyDown={[Function]}
  onKeyUp={[Function]}
  role="button"
  style={
    {
      "borderLeft": "4px solid #474747",
      "borderRadius": "2px",
    }
  }
>
  <div
    className="msla-selection-box"
  />
  <div
    className="panel-card-main"
  >
    <div
      className="panel-card-header"
      role="button"
    >
      <div
        className="panel-card-content-container"
      >
        <div
          className="panel-card-content-gripper-section"
        />
        <div
          className="panel-card-content-icon-section"
        >
          <img
            alt=""
            className="panel-card-icon"
            src="data:image/gif;base64,R0lGODlhAQABAIAAAAAAAP///yH5BAEAAAAALAAAAAABAAEAAAIBRAA7"
          />
        </div>
        <div
          className="panel-card-top-content"
        >
          <div
            className="panel-msla-title"
          >
            title
          </div>
        </div>
      </div>
    </div>
  </div>
</div>
`;

exports[`lib/card > should render with an icon and an operation name (1) 1`] = `
<div
  aria-label="title operation"
  className="msla-panel-card-container"
  data-automation-id="card-title"
  data-tabster="{"restorer":{"type":1}}"
  data-testid="card-title"
  id="msla-node-id"
  onClick={[Function]}
  onKeyDown={[Function]}
  onKeyUp={[Function]}
  role="button"
  style={
    {
      "borderLeft": "4px solid #474747",
      "borderRadius": "2px",
    }
  }
>
  <div
    className="msla-selection-box"
  />
  <div
    className="panel-card-main"
  >
    <div
      className="panel-card-header"
      role="button"
    >
      <div
        className="panel-card-content-container"
      >
        <div
          className="panel-card-content-gripper-section"
        />
        <div
          className="panel-card-content-icon-section"
        >
          <img
            alt=""
            className="panel-card-icon"
            src="data:image/gif;base64,R0lGODlhAQABAIAAAAAAAP///yH5BAEAAAAALAAAAAABAAEAAAIBRAA7"
          />
        </div>
        <div
          className="panel-card-top-content"
        >
          <div
            className="panel-msla-title"
          >
            title
          </div>
        </div>
      </div>
    </div>
  </div>
</div>
`;

exports[`lib/card > should render with an icon and an operation name and connector name (2) 1`] = `
<div
  aria-label="title operation, SharePoint connector"
  className="msla-panel-card-container"
  data-automation-id="card-title"
  data-tabster="{"restorer":{"type":1}}"
  data-testid="card-title"
  id="msla-node-id"
  onClick={[Function]}
  onKeyDown={[Function]}
  onKeyUp={[Function]}
  role="button"
  style={
    {
      "borderLeft": "4px solid #474747",
      "borderRadius": "2px",
    }
  }
>
  <div
    className="msla-selection-box"
  />
  <div
    className="panel-card-main"
  >
    <div
      className="panel-card-header"
      role="button"
    >
      <div
        className="panel-card-content-container"
      >
        <div
          className="panel-card-content-gripper-section"
        />
        <div
          className="panel-card-content-icon-section"
        >
          <img
            alt=""
            className="panel-card-icon"
            src="data:image/gif;base64,R0lGODlhAQABAIAAAAAAAP///yH5BAEAAAAALAAAAAABAAEAAAIBRAA7"
          />
        </div>
        <div
          className="panel-card-top-content"
        >
          <div
            className="panel-msla-title"
          >
            title
          </div>
        </div>
      </div>
    </div>
  </div>
</div>
`;<|MERGE_RESOLUTION|>--- conflicted
+++ resolved
@@ -5,84 +5,7 @@
   aria-label="title operation"
   className="msla-panel-card-container"
   data-automation-id="card-title"
-<<<<<<< HEAD
-  data-testid="card-title"
-  id="msla-node-id"
-  onClick={[Function]}
-  onKeyDown={[Function]}
-  onKeyUp={[Function]}
-  role="button"
-  style={
-    {
-      "borderLeft": "4px solid #474747",
-      "borderRadius": "2px",
-    }
-    tabIndex={2}
-  >
-    <div
-      className="msla-selection-box"
-    />
-    <div
-      className="panel-card-main"
-    >
-      <div
-        aria-label=" operation"
-        className="panel-card-header"
-        role="button"
-      >
-        <div
-          className="panel-card-content-container"
-        >
-          <div
-            className="panel-card-content-gripper-section"
-          />
-          <div
-            className="panel-card-content-icon-section"
-          >
-            <div
-              className="fui-Spinner r1k3z50n msla-card-header-spinner"
-              role="progressbar"
-            >
-              <span
-                className="fui-Spinner__spinner rvgcg50 ___ruqntd0_k4fqbj0 fjamq6b f64fuq3 f1v3ph3m"
-              >
-                <span
-                  className="fui-Spinner__spinnerTail r1lregi5"
-                />
-              </span>
-            </div>
-          </div>
-          <div
-            className="panel-card-top-content"
-          >
-            <div
-              className="panel-msla-title"
-            >
-              title
-            </div>
-          </div>
-        </div>
-      </div>
-      <div
-        className="msla-card-v2-footer"
-      >
-        <div
-          className="msla-badges"
-        />
-      </div>
-    </div>
-  </div>
-</div>
-`;
-
-exports[`lib/card > should render 2`] = `
-<div
-  aria-label="title operation"
-  className="msla-panel-card-container"
-  data-automation-id="card-title"
-=======
-  data-tabster="{"restorer":{"type":1}}"
->>>>>>> 4e36e74f
+  data-tabster="{"restorer":{"type":1}}"
   data-testid="card-title"
   id="msla-node-id"
   onClick={[Function]}
@@ -148,99 +71,7 @@
   aria-label="title operation"
   className="msla-panel-card-container msla-card-ghost-image"
   data-automation-id="card-title"
-<<<<<<< HEAD
-  data-testid="card-title"
-  id="msla-node-id"
-  onClick={[Function]}
-  onKeyDown={[Function]}
-  onKeyUp={[Function]}
-  role="button"
-  style={
-    {
-      "position": "relative",
-    }
-  }
->
-  <div
-    className="msla-panel-card-container msla-card-ghost-image"
-    data-automation-id="card-title"
-    data-testid="card-title"
-    onClick={[Function]}
-    onContextMenu={[Function]}
-    onKeyDown={[Function]}
-    onKeyUp={[Function]}
-    style={
-      {
-        "borderLeft": "4px solid rgba(71,71,71, 1)",
-        "borderRadius": "2px",
-      }
-    }
-    tabIndex={2}
-  >
-    <div
-      className="msla-selection-box"
-    />
-    <div
-      className="panel-card-main"
-    >
-      <div
-        aria-label=" operation"
-        className="panel-card-header"
-        role="button"
-      >
-        <div
-          className="panel-card-content-container"
-        >
-          <div
-            className="panel-card-content-gripper-section"
-          />
-          <div
-            className="panel-card-content-icon-section"
-          >
-            <div
-              className="fui-Spinner r1k3z50n msla-card-header-spinner"
-              role="progressbar"
-            >
-              <span
-                className="fui-Spinner__spinner rvgcg50 ___ruqntd0_k4fqbj0 fjamq6b f64fuq3 f1v3ph3m"
-              >
-                <span
-                  className="fui-Spinner__spinnerTail r1lregi5"
-                />
-              </span>
-            </div>
-          </div>
-          <div
-            className="panel-card-top-content"
-          >
-            <div
-              className="panel-msla-title"
-            >
-              title
-            </div>
-          </div>
-        </div>
-      </div>
-      <div
-        className="msla-card-v2-footer"
-      >
-        <div
-          className="msla-badges"
-        />
-      </div>
-    </div>
-  </div>
-</div>
-`;
-
-exports[`lib/card > should render as cloned 2`] = `
-<div
-  aria-label="title operation"
-  className="msla-panel-card-container msla-card-ghost-image"
-  data-automation-id="card-title"
-=======
-  data-tabster="{"restorer":{"type":1}}"
->>>>>>> 4e36e74f
+  data-tabster="{"restorer":{"type":1}}"
   data-testid="card-title"
   id="msla-node-id"
   onClick={[Function]}
@@ -306,97 +137,7 @@
   aria-label="title operation"
   className="msla-panel-card-container"
   data-automation-id="card-title"
-<<<<<<< HEAD
-  data-testid="card-title"
-  id="msla-node-id"
-  onClick={[Function]}
-  onKeyDown={[Function]}
-  onKeyUp={[Function]}
-  role="button"
-  style={
-    {
-      "borderLeft": "4px solid #474747",
-      "borderRadius": "2px",
-    }
-    tabIndex={2}
-  >
-    <div
-      className="msla-selection-box"
-    />
-    <div
-      className="panel-card-main"
-    >
-      <div
-        aria-label=" operation"
-        className="panel-card-header"
-        role="button"
-      >
-        <div
-          className="panel-card-content-container"
-        >
-          <div
-            className="panel-card-content-gripper-section draggable"
-          >
-            <svg
-              fill="none"
-              height="12"
-              viewBox="0 0 2 10"
-              width="4"
-              xmlns="http://www.w3.org/2000/svg"
-            >
-              <path
-                d="M0 2V0H2V2H0ZM0 6V4H2V6H0ZM0 10V8H2V10H0Z"
-                fill="#605E5C"
-              />
-            </svg>
-          </div>
-          <div
-            className="panel-card-content-icon-section"
-          >
-            <div
-              className="fui-Spinner r1k3z50n msla-card-header-spinner"
-              role="progressbar"
-            >
-              <span
-                className="fui-Spinner__spinner rvgcg50 ___ruqntd0_k4fqbj0 fjamq6b f64fuq3 f1v3ph3m"
-              >
-                <span
-                  className="fui-Spinner__spinnerTail r1lregi5"
-                />
-              </span>
-            </div>
-          </div>
-          <div
-            className="panel-card-top-content"
-          >
-            <div
-              className="panel-msla-title"
-            >
-              title
-            </div>
-          </div>
-        </div>
-      </div>
-      <div
-        className="msla-card-v2-footer"
-      >
-        <div
-          className="msla-badges"
-        />
-      </div>
-    </div>
-  </div>
-</div>
-`;
-
-exports[`lib/card > should render as draggable 2`] = `
-<div
-  aria-label="title operation"
-  className="msla-panel-card-container"
-  data-automation-id="card-title"
-=======
-  data-tabster="{"restorer":{"type":1}}"
->>>>>>> 4e36e74f
+  data-tabster="{"restorer":{"type":1}}"
   data-testid="card-title"
   id="msla-node-id"
   onClick={[Function]}
@@ -473,85 +214,7 @@
 exports[`lib/card > should render as inactive 1`] = `
 <div
   aria-label="title operation"
-<<<<<<< HEAD
-  className="msla-panel-card-container inactive"
-  data-automation-id="card-title"
-  data-testid="card-title"
-  id="msla-node-id"
-  onClick={[Function]}
-  onKeyDown={[Function]}
-  onKeyUp={[Function]}
-  role="button"
-  style={
-    {
-      "borderLeft": "4px solid #474747",
-      "borderRadius": "2px",
-    }
-    tabIndex={2}
-  >
-    <div
-      className="msla-selection-box"
-    />
-    <div
-      className="panel-card-main"
-    >
-      <div
-        aria-label=" operation"
-        className="panel-card-header"
-        role="button"
-      >
-        <div
-          className="panel-card-content-container"
-        >
-          <div
-            className="panel-card-content-gripper-section"
-          />
-          <div
-            className="panel-card-content-icon-section"
-          >
-            <div
-              className="fui-Spinner r1k3z50n msla-card-header-spinner"
-              role="progressbar"
-            >
-              <span
-                className="fui-Spinner__spinner rvgcg50 ___ruqntd0_k4fqbj0 fjamq6b f64fuq3 f1v3ph3m"
-              >
-                <span
-                  className="fui-Spinner__spinnerTail r1lregi5"
-                />
-              </span>
-            </div>
-          </div>
-          <div
-            className="panel-card-top-content"
-          >
-            <div
-              className="panel-msla-title"
-            >
-              title
-            </div>
-          </div>
-        </div>
-      </div>
-      <div
-        className="msla-card-v2-footer"
-      >
-        <div
-          className="msla-badges"
-        />
-      </div>
-    </div>
-  </div>
-</div>
-`;
-
-exports[`lib/card > should render as inactive 2`] = `
-<div
-  aria-label="title operation"
-  className="msla-panel-card-container inactive"
-=======
   className="msla-panel-card-container msla-card-inactive"
->>>>>>> 4e36e74f
   data-automation-id="card-title"
   data-tabster="{"restorer":{"type":1}}"
   data-testid="card-title"
@@ -616,96 +279,10 @@
 
 exports[`lib/card > should render as pinned 1`] = `
 <div
-<<<<<<< HEAD
-  style={
-    {
-      "position": "relative",
-    }
-  }
->
-  <div
-    className="msla-panel-card-container msla-panel-card-container-selected"
-    data-automation-id="card-title"
-    data-testid="card-title"
-    onClick={[Function]}
-    onContextMenu={[Function]}
-    onKeyDown={[Function]}
-    onKeyUp={[Function]}
-    style={
-      {
-        "borderLeft": "4px solid rgba(71,71,71, 1)",
-        "borderRadius": "2px",
-      }
-    }
-    tabIndex={2}
-  >
-    <div
-      className="msla-selection-box selected"
-    />
-    <div
-      className="panel-card-main"
-    >
-      <div
-        aria-label=" operation"
-        className="panel-card-header"
-        role="button"
-      >
-        <div
-          className="panel-card-content-container"
-        >
-          <div
-            className="panel-card-content-gripper-section"
-          />
-          <div
-            className="panel-card-content-icon-section"
-          >
-            <div
-              className="fui-Spinner r1k3z50n msla-card-header-spinner"
-              role="progressbar"
-            >
-              <span
-                className="fui-Spinner__spinner rvgcg50 ___ruqntd0_k4fqbj0 fjamq6b f64fuq3 f1v3ph3m"
-              >
-                <span
-                  className="fui-Spinner__spinnerTail r1lregi5"
-                />
-              </span>
-            </div>
-          </div>
-          <div
-            className="panel-card-top-content"
-          >
-            <div
-              className="panel-msla-title"
-            >
-              title
-            </div>
-          </div>
-        </div>
-      </div>
-      <div
-        className="msla-card-v2-footer"
-      >
-        <div
-          className="msla-badges"
-        />
-      </div>
-    </div>
-  </div>
-</div>
-`;
-
-exports[`lib/card > should render as pinned 2`] = `
-<div
   aria-label="title operation"
   className="msla-panel-card-container"
   data-automation-id="card-title"
-=======
-  aria-label="title operation"
-  className="msla-panel-card-container"
-  data-automation-id="card-title"
-  data-tabster="{"restorer":{"type":1}}"
->>>>>>> 4e36e74f
+  data-tabster="{"restorer":{"type":1}}"
   data-testid="card-title"
   id="msla-node-id"
   onClick={[Function]}
@@ -771,10 +348,7 @@
   aria-label="title operation"
   className="msla-panel-card-container msla-panel-card-container-selected"
   data-automation-id="card-title"
-<<<<<<< HEAD
-=======
-  data-tabster="{"restorer":{"type":1}}"
->>>>>>> 4e36e74f
+  data-tabster="{"restorer":{"type":1}}"
   data-testid="card-title"
   id="msla-node-id"
   onClick={[Function]}
