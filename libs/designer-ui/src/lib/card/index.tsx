/* eslint-disable react/display-name */
import { StatusPill } from '../monitoring';
<<<<<<< HEAD
import { MockStatusIcon } from '../unitTesting/mockStatusIcon';
import type { OutputMock } from '../unitTesting/outputMocks';
=======
>>>>>>> becf7d8d
import { CardFooter } from './cardfooter';
import { ErrorBanner } from './errorbanner';
import { useCardKeyboardInteraction } from './hooks';
import { Gripper } from './images/dynamicsvgs/gripper';
import type { CommentBoxProps } from './types';
import { getCardStyle } from './utils';
import type { MessageBarType } from '@fluentui/react';
import { Icon, css } from '@fluentui/react';
import { Spinner } from '@fluentui/react-components';
import type { LogicAppsV2 } from '@microsoft/logic-apps-shared';
import { replaceWhiteSpaceWithUnderscore } from '@microsoft/logic-apps-shared';
import type { MouseEventHandler } from 'react';
import { memo, useEffect, useMemo, useRef } from 'react';
import type { ConnectDragPreview, ConnectDragSource } from 'react-dnd';
import { useIntl } from 'react-intl';

export interface CardProps {
  active?: boolean;
  brandColor: string;
  cloned?: boolean;
  commentBox?: CommentBoxProps;
  connectionDisplayName?: string;
  connectionRequired?: boolean;
  connectorName?: string;
  drag: ConnectDragSource;
  draggable: boolean;
  dragPreview: ConnectDragPreview;
  errorLevel?: MessageBarType;
  errorMessage?: string;
  icon?: string;
  id: string;
  isDragging?: boolean;
  isMonitoringView?: boolean;
  isUnitTest?: boolean;
  isLoading?: boolean;
  nodeIndex?: number;
  readOnly?: boolean;
  rootRef?: React.RefObject<HTMLDivElement>;
  selectionMode?: 'selected' | 'pinned' | false;
  staticResultsEnabled?: boolean;
  title: string;
  onClick?(): void;
  onContextMenu?: MouseEventHandler<HTMLElement>;
  onDeleteClick?(): void;
  onCopyClick?(): void;
  runData?: LogicAppsV2.WorkflowRunAction | LogicAppsV2.WorkflowRunTrigger;
  setFocus?: boolean;
  isSecureInputsOutputs?: boolean;
<<<<<<< HEAD
  nodeMockResults?: OutputMock;
  isMockSupported?: boolean;
=======
  isLoadingDynamicData?: boolean;
>>>>>>> becf7d8d
}

export interface BadgeProps {
  additionalClassNames?: string[];
  badgeText: string;
  title: string;
}

export const Card: React.FC<CardProps> = memo(
  ({
    active = true,
    brandColor,
    cloned,
    commentBox,
    connectionDisplayName,
    connectionRequired,
    connectorName,
    drag,
    draggable,
    dragPreview,
    errorLevel,
    errorMessage,
    icon,
    id,
    isDragging,
    isMonitoringView,
<<<<<<< HEAD
    isUnitTest,
    nodeMockResults,
    isMockSupported,
=======
>>>>>>> becf7d8d
    isLoading,
    nodeIndex,
    onClick,
    onDeleteClick,
    onCopyClick,
    onContextMenu,
    selectionMode,
    staticResultsEnabled,
    title,
    runData,
    setFocus,
    isSecureInputsOutputs,
<<<<<<< HEAD
=======
    isLoadingDynamicData,
>>>>>>> becf7d8d
  }) => {
    const handleClick: React.MouseEventHandler<HTMLElement> = (e) => {
      e.stopPropagation();
      onClick?.();
    };
    const focusRef = useRef<HTMLElement | null>(null);
    const keyboardInteraction = useCardKeyboardInteraction(onClick, onDeleteClick, onCopyClick);

    useEffect(() => {
      if (setFocus) {
        focusRef.current?.focus();
      }
    }, [setFocus]);

    const intl = useIntl();

    const cardAltTexts = useMemo(() => {
      const cardAltTextArgs = {
        connectorName,
        operationName: title,
      };

      return {
        withConnectorOnly: intl.formatMessage(
          {
            defaultMessage: '{connectorName} connector',
            id: '6sSPNb',
            description: 'Alt text on action/trigger card when there is a connector name but no operation name',
          },
          cardAltTextArgs
        ),
        withOperationOnly: intl.formatMessage(
          {
            defaultMessage: '{operationName} operation',
            id: '96JG8I',
            description: 'Alt text on action/trigger card when there is an operation name but no connector name',
          },
          cardAltTextArgs
        ),
        withConnectorAndOperation: intl.formatMessage(
          {
            defaultMessage: '{operationName} operation, {connectorName} connector',
            id: 'ncW1Sw',
            description: 'Alt text on action/trigger card when there are both an operation name and connector name',
          },
          cardAltTextArgs
        ),
      };
    }, [connectorName, intl, title]);

    const cardAltText = connectorName
      ? title
        ? cardAltTexts.withConnectorAndOperation
        : cardAltTexts.withConnectorOnly
      : cardAltTexts.withOperationOnly;

    const cardIcon = useMemo(
      () =>
        isLoading ? (
          <Spinner className="msla-card-header-spinner" size={'tiny'} />
        ) : icon ? (
          <img className="panel-card-icon" src={icon} alt="" />
        ) : errorMessage ? (
          <div className="panel-card-icon default">
            <Icon iconName="PlugDisconnected" style={{ fontSize: '16px', textAlign: 'center' }} />
          </div>
        ) : (
          <Spinner className="msla-card-header-spinner" size={'tiny'} />
        ),
      [icon, isLoading, errorMessage]
    );

    return (
      <div
        ref={(node) => {
          dragPreview(node);
          focusRef.current = node;
          drag(node);
        }}
        role={'button'}
        id={`msla-node-${id}`}
        aria-label={cardAltText}
        className={css(
          'msla-panel-card-container',
          selectionMode === 'selected' && 'msla-panel-card-container-selected',
          !active && 'inactive',
          cloned && 'msla-card-ghost-image',
          isDragging && 'dragging'
        )}
        style={getCardStyle(brandColor)}
        data-testid={`card-${title}`}
        data-automation-id={`card-${replaceWhiteSpaceWithUnderscore(title)}`}
        onClick={handleClick}
        onContextMenu={onContextMenu}
        onKeyDown={keyboardInteraction.keyDown}
        tabIndex={nodeIndex}
        onKeyUp={keyboardInteraction.keyUp}
      >
        {isMonitoringView ? (
          <StatusPill
            id={`${title}-status`}
            status={runData?.status}
            duration={runData?.duration}
            startTime={runData?.startTime}
            endTime={runData?.endTime}
            resubmittedResults={runData?.executionMode === 'ResubmittedResults'}
          />
        ) : null}
<<<<<<< HEAD
        {isUnitTest && isMockSupported ? <MockStatusIcon id={`${title}-status`} nodeMockResults={nodeMockResults} /> : null}
=======
>>>>>>> becf7d8d
        <div className={css('msla-selection-box', selectionMode)} />
        <div className="panel-card-main">
          <div className="panel-card-header" role="button">
            <div className="panel-card-content-container">
              <div className={css('panel-card-content-gripper-section', draggable && 'draggable')}>{draggable ? <Gripper /> : null}</div>
              <div className="panel-card-content-icon-section">{cardIcon}</div>
              <div className="panel-card-top-content">
                <div className="panel-msla-title">{title}</div>
              </div>
            </div>
            {errorMessage ? <ErrorBanner errorLevel={errorLevel} errorMessage={errorMessage} /> : null}
          </div>
          <CardFooter
            commentBox={commentBox}
            connectionDisplayName={connectionDisplayName}
            connectionRequired={connectionRequired}
            staticResultsEnabled={staticResultsEnabled}
            isSecureInputsOutputs={isSecureInputsOutputs}
<<<<<<< HEAD
            nodeIndex={nodeIndex}
=======
            isLoadingDynamicData={isLoadingDynamicData}
            nodeIndex={nodeIndex}
            title={title}
>>>>>>> becf7d8d
          />
        </div>
      </div>
    );
  }
);<|MERGE_RESOLUTION|>--- conflicted
+++ resolved
@@ -1,10 +1,7 @@
 /* eslint-disable react/display-name */
 import { StatusPill } from '../monitoring';
-<<<<<<< HEAD
 import { MockStatusIcon } from '../unitTesting/mockStatusIcon';
 import type { OutputMock } from '../unitTesting/outputMocks';
-=======
->>>>>>> becf7d8d
 import { CardFooter } from './cardfooter';
 import { ErrorBanner } from './errorbanner';
 import { useCardKeyboardInteraction } from './hooks';
@@ -53,12 +50,9 @@
   runData?: LogicAppsV2.WorkflowRunAction | LogicAppsV2.WorkflowRunTrigger;
   setFocus?: boolean;
   isSecureInputsOutputs?: boolean;
-<<<<<<< HEAD
   nodeMockResults?: OutputMock;
   isMockSupported?: boolean;
-=======
   isLoadingDynamicData?: boolean;
->>>>>>> becf7d8d
 }
 
 export interface BadgeProps {
@@ -85,12 +79,9 @@
     id,
     isDragging,
     isMonitoringView,
-<<<<<<< HEAD
     isUnitTest,
     nodeMockResults,
     isMockSupported,
-=======
->>>>>>> becf7d8d
     isLoading,
     nodeIndex,
     onClick,
@@ -103,10 +94,7 @@
     runData,
     setFocus,
     isSecureInputsOutputs,
-<<<<<<< HEAD
-=======
     isLoadingDynamicData,
->>>>>>> becf7d8d
   }) => {
     const handleClick: React.MouseEventHandler<HTMLElement> = (e) => {
       e.stopPropagation();
@@ -215,10 +203,7 @@
             resubmittedResults={runData?.executionMode === 'ResubmittedResults'}
           />
         ) : null}
-<<<<<<< HEAD
         {isUnitTest && isMockSupported ? <MockStatusIcon id={`${title}-status`} nodeMockResults={nodeMockResults} /> : null}
-=======
->>>>>>> becf7d8d
         <div className={css('msla-selection-box', selectionMode)} />
         <div className="panel-card-main">
           <div className="panel-card-header" role="button">
@@ -237,13 +222,9 @@
             connectionRequired={connectionRequired}
             staticResultsEnabled={staticResultsEnabled}
             isSecureInputsOutputs={isSecureInputsOutputs}
-<<<<<<< HEAD
-            nodeIndex={nodeIndex}
-=======
             isLoadingDynamicData={isLoadingDynamicData}
             nodeIndex={nodeIndex}
             title={title}
->>>>>>> becf7d8d
           />
         </div>
       </div>
