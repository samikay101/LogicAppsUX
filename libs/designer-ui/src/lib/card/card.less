@import (reference) '../variables.less';
@import './config/config.less';
@import './connectiontypeselector/connectiontypeselector.less';
@import '../selector/listitem.less';
@import '../flyout/flyout.less';
@import './parameters/parameters.less';
@import './function/function.less';
@import './graphContainer/graphContainer.less';
@import './scopeCard/scopeCard.less';

.msla-card-loading {
  font-family: @font-family;
  margin: 10px;
  padding: 10px;
}

.card-narrow-width-mixin() {
  /* For mobile the min width cannot be the maximum width */
  min-width: @card-min-width;
  max-width: @card-max-width;
  width: 100%;
}

.msla-card {
  margin: 0 auto;
}

.msla-card {
  min-width: 200px;
  border: @defaultBorder;
  box-sizing: content-box;
  font-family: @font-family;
  font-size: @card-body-font-size;

  .msla-card-body {
    text-align: justify;

    .msla-card-inner-body {
      padding: 12px;

      .msla-card-section-title {
        font-size: 16px;
      }
    }
  }

  .msla-iframe-terms-of-service {
    padding-top: 10px;
  }

  .msla-iframe-terms-of-service iframe {
    border: 1px solid @defaultBorderColor;
    width: 100%;
    height: 200px;
    min-width: calc(100% - 20px);
    background: white;
  }
}

.msla-card {
  background-color: @card-background-color;
}

.msla-designer-canvas {
  .msla-card-body {
    padding: 5px 5px 10px 5px;
  }
}

.msla-badge {
  border: 1px solid #666;
  color: #666;
  display: inline-block;
  font-size: 11px;
  height: 14px;
  line-height: 13px;
  text-align: center;
  text-transform: uppercase;
  padding: 1px 4px;
  margin-left: 6px;
}

.msla-selection-box {
  pointer-events: none;
  position: absolute;
  top: 0px;
  left: 0px;
  width: 100%;
  height: 100%;
  z-index: 1;
  box-sizing: border-box;
  border-radius: 2px;
  &.selected {
    border: 2px solid #0078d4;
    &.white-outline {
      outline: 1px solid white;
      outline-offset: -3px;
    }
  }
  &.pinned {
    border: 2px solid @pinned-item-color;
  }
}

.msla-panel-card-container {
  border: 1px solid #c8c6c4;
  box-sizing: border-box;
  box-shadow: 0 0.3px 0.9px rgba(0, 0, 0, 0.1), 0 1.6px 3.6px rgba(0, 0, 0, 0.13);
  font-size: 12px;
  border-radius: 2px;
  width: @panel-mode-card-width;
  -webkit-user-select: none;
  user-select: none;
  background-color: #fff;
  cursor: default;

  &:focus {
    outline: none;
    .msla-selection-box {
      border: 2px solid #000000;
    }
  }

  &:focus,
  &:hover {
    box-shadow: 0 1.2px 3.6px rgba(0, 0, 0, 0.1), 0 6.4px 14.4px rgba(0, 0, 0, 0.13) !important;

    .panel-card-content-gripper-section {
      visibility: visible;
      &.draggable {
        cursor: grab;
      }
    }
  }

  &.msla-panel-card-container-selected {
    box-shadow: 0 0.3px 0.9px rgba(0, 0, 0, 0.1), 0 1.6px 3.6px rgba(0, 0, 0, 0.13);
  }

  &.dragging {
    cursor: grabbing;
    opacity: 0.6;
    outline: none;
    box-shadow: 0 1.2px 3.6px rgba(0, 0, 0, 0.1), 0 6.4px 14.4px rgba(0, 0, 0, 0.13);

    .panel-card-content-gripper-section {
      visibility: hidden;
    }
  }

  &.msla-card-ghost-image {
    position: fixed;
    pointer-events: none;
    opacity: 100%;
    z-index: 12;
    box-shadow: 0 1.2px 3.6px rgba(0, 0, 0, 0.1), 0px 12px 40px rgba(0, 0, 0, 0.24);

    .panel-card-content-gripper-section {
      visibility: visible;
    }
  }

  .msla-selection-box {
    border-left: 0;
  }

  .panel-card-main {
    display: flex;
    flex-direction: column;
    align-items: stretch;

    .panel-card-header {
      cursor: pointer;

      .panel-card-content-container {
        flex: 1 1 auto;
        display: flex;
        flex-direction: row;
        min-height: 32px;
        align-items: flex-start;

        .panel-card-right-controls {
          display: flex;
          flex-direction: column;

          .msla-card-edit-button {
            overflow: hidden;
            flex: 0 0 30px;
            margin-top: 9px;
          }
        }

        .panel-card-content-icon-section {
          display: flex;
          margin: 8px 8px 8px 0px;

          .panel-card-icon {
            height: 24px;
            width: 24px;
            border-radius: 2px;

            &.default {
              background-color: rgb(71, 71, 71);
              color: white;
              display: flex;
              align-items: center;
              justify-content: center;
            }
          }
        }

        .panel-card-top-content {
          align-self: center;
          flex: 1 1 auto;
          font-size: 13px;
          display: flex;
          justify-content: space-between;

          .panel-msla-title {
            align-self: center;
            display: inline-block;
            font: 14px/20px normal @semibold-font-family;
            margin: 10px 8px 10px 0;
            text-align: left;
            word-break: break-word;
          }

          .msla-card-title {
            cursor: pointer;
            color: @card-text-color;
            text-align: left;
          }

          &--no-action {
            justify-content: space-around;
          }
        }

        .panel-card-expand {
          flex: 0 0 8px;
          display: inline-block;
          vertical-align: middle;
          background-color: transparent;
          border: none;

          &.loading {
            padding-bottom: 10px;
          }
        }
      }
    }

    .msla-panel-card-error {
      margin: -4px 12px 6px;
      text-align: left;
      display: flex;
      align-items: center;
      gap: 4px;

      .msla-panel-card-error-text {
        margin: 0px;
        white-space: nowrap;
        overflow: hidden;
        text-overflow: ellipsis;
      }

      &.error,
      &.blocked {
        color: #a80000;
      }

      &.severeWarning {
        color: #d83b01;
      }

      &.success {
        color: #107c10;
      }

      &.info,
      &.warning {
        color: #605e5c;
      }
    }
  }

  .panel-card-content-gripper-section {
    min-width: 12px;
    text-align: center;
    visibility: hidden;
    padding-top: 11px; // The svg renders a little off
  }

  .panel-card-bottom-toolbar {
    flex: 0 0 30px;
    height: 35px;
    width: 100%;
  }

  .panel-card-badge {
    align-items: center;
    display: flex;
    font-size: 11px;
    padding: 0 4px;
    margin: 5px;
    border: 1px solid rgb(100, 100, 100);
  }

  .msla-pill {
    .msla-pill-card();
  }
}

.msla-panel-card-container--no-action {
  border: 1px dashed #c8c6c4;
  box-sizing: border-box;
  box-shadow: 0 0.3px 0.9px rgba(0, 0, 0, 0.1), 0 1.6px 3.6px rgba(0, 0, 0, 0.13);
  font-size: 12px;
  border-radius: 2px;
  width: @panel-mode-card-width;
  -webkit-user-select: none;
  user-select: none;
  background-color: #fff;
  cursor: default;

  .panel-card--no-action {
    display: flex;
    justify-content: space-around;

    .panel-msla-title {
      display: inline-block;
      font: 14px/20px normal @semibold-font-family;
      margin: 10px 8px 10px 0;
      word-break: break-word;
    }
  }
}

.msla-badges {
  border-top: 1px solid #e1dfdd;
  display: flex;
  justify-content: flex-end;
  padding: 2px 5px;
  text-align: left;

  &:empty {
    display: none;
  }

  .panel-card-v2-badge {
    padding: 4px;
    font-size: 12px;
    line-height: 12px;

    &.active {
      color: #323130;

      &:focus {
        outline: 1px solid #605e5c;
      }
      &:hover {
        background-color: #f3f2f1;
      }
      &:active {
        background-color: #edebe9;
      }

      &.darkBackground {
        color: #fff;

        &:focus {
          outline: 1px solid #fff;
        }
        &:hover {
          background-color: rgba(0, 0, 0, 0.2);
        }
      }
    }

    &.inactive {
      color: #a19f9d;
    }
  }
}

.msla-theme-dark {

  .msla-panel-card-container {
    background-color: @ms-color-primaryBackground;
    border: 1px solid @ms-color-primaryBorder;

    &:focus {
      outline-color: @ms-color-primaryBorderFocused;
    }

    &:hover {
      background-color: @ms-color-primaryBackgroundHover;
    }

		&:focus {
			.msla-selection-box {
				border: 2px solid #ffffff;
			}
		}
  }

  .msla-panel-card-container--no-action {
    background-color: @ms-color-primaryBackground;
    border: 1px dashed @ms-color-primaryBorder;
  }

  .msla-button-link {
    color: @ms-color-themePrimary;
  }

  .msla-card-button-primary {
    background-color: @ms-color-themePrimary;
    color: @ms-color-white;
  }

  .panel-card-content-container {
    .panel-card-content-gripper-section {
      svg path {
        fill: #c8c6c4;
      }
    }
  }
}

.react-flow__edges {
  z-index: 100 !important;
}

.msla-content-fit {
  width: 100%;
  height: 100%;
}

<<<<<<< HEAD
=======
.msla-badge-spinner {
	width: 20px;
	height: 20px;
	
	.fui-Spinner__spinner {
		width: 12px;
		height: 12px;
	}
}

>>>>>>> becf7d8d
.msla-theme-dark {
  .msla-badge {
    border-color: @ms-color-neutralTertiary;
    color: @ms-color-neutralTertiary;
  }

  .msla-badges {
    border-top: 1px solid @ms-color-primaryBorder;

    .panel-card-v2-badge {
      &.active {
        color: @ms-color-neutralTertiary;

        &:focus {
          outline: 1px solid #a19f9d;
        }
        &:hover {
          background-color: @ms-color-neutralLighter;
        }
        &:active {
          background-color: @ms-color-neutralLight;
        }
      }

      &.inactive {
        color: #a19f9d;
      }
    }
  }

  .msla-panel-card-container {
    .msla-panel-card-error {
      &.error,
      &.blocked {
        color: #f1707b;
      }

      &.severeWarning {
        color: #fce100;
      }

      &.success {
        color: #92c353;
      }

      &.info,
      &.warning {
        color: #a19f9d;
      }
    }
  }

  .errorMessage-managed-identity {
    color: #f1707b;
    .managed-identity-link {
      color: #69afe5;
    }
  }
}<|MERGE_RESOLUTION|>--- conflicted
+++ resolved
@@ -436,8 +436,6 @@
   height: 100%;
 }
 
-<<<<<<< HEAD
-=======
 .msla-badge-spinner {
 	width: 20px;
 	height: 20px;
@@ -448,7 +446,6 @@
 	}
 }
 
->>>>>>> becf7d8d
 .msla-theme-dark {
   .msla-badge {
     border-color: @ms-color-neutralTertiary;
