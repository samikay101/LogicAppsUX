import { equals } from '@microsoft/logic-apps-shared';
import type { ValueSegment } from '../editor';
import { ValueSegmentType } from '../editor';
import type { ChangeHandler } from '../editor/base';
import { createLiteralValueSegment } from '../editor/base/utils/helper';
import type { IDropdownOption, IDropdownStyles } from '@fluentui/react';
import { SelectableOptionMenuItemType, Dropdown } from '@fluentui/react';
import type { FormEvent } from 'react';
import { useMemo, useState } from 'react';

interface SerializationOptions {
  valueType: string;
  separator?: string;
}

interface DropdownEditorProps {
  initialValue: ValueSegment[];
  options: DropdownItem[];
  multiSelect?: boolean;
  serialization?: SerializationOptions;
  readonly?: boolean;
  height?: number;
  fontSize?: number;
  label?: string;
  isCaseSensitive?: boolean;
  dataAutomationId?: string;
  onChange?: ChangeHandler;
  // to be used if we don't want to convert result to valueSegmentArray
  customOnChangeHandler?: (event: React.FormEvent<HTMLDivElement>, option?: IDropdownOption) => void;
}

export interface DropdownItem {
  disabled?: boolean;
  key: string;
  value: any;
  displayName: string;
  type?: string;
}

export const DropdownEditor = ({
  multiSelect = false,
  initialValue,
  serialization,
  readonly,
  options,
  height,
  fontSize,
  label,
  dataAutomationId,
  isCaseSensitive,
  onChange,
  customOnChangeHandler,
}: DropdownEditorProps): JSX.Element => {
  const [selectedKey, setSelectedKey] = useState<string | undefined>(
    multiSelect ? undefined : getSelectedKey(options, initialValue, isCaseSensitive)
  );
  const [selectedKeys, setSelectedKeys] = useState<string[] | undefined>(
    multiSelect ? getSelectedKeys(options, initialValue, serialization) : undefined
  );
  const dropdownOptions = useMemo<IDropdownOption[]>(() => getOptions(options), [options]);

  const dropdownStyles: Partial<IDropdownStyles> = {
    root: {
      minHeight: height ?? '30px',
      fontSize: fontSize ?? '14px',
    },
    dropdown: {
      minHeight: height ?? '30px',
    },
    title: {
      height: height ?? '30px',
      fontSize: fontSize ?? '14px',
      lineHeight: height ?? '30px',
    },
    caretDownWrapper: {
      paddingTop: '4px',
    },
  };

  const handleOptionSelect = (_event: FormEvent<HTMLDivElement>, option?: IDropdownOption): void => {
    if (option) {
      setSelectedKey(option.key as string);
      onChange?.({ value: [createLiteralValueSegment(getSelectedValue(options, option.key as string))] });
    }
  };

  const handleOptionMultiSelect = (_event: FormEvent<HTMLDivElement>, option?: IDropdownOption): void => {
    if (option && selectedKeys) {
      const newKeys = option.selected ? [...selectedKeys, option.key as string] : selectedKeys.filter((key: string) => key !== option.key);
      setSelectedKeys(newKeys);

      const selectedValues = newKeys.map((key) => getSelectedValue(options, key));
      onChange?.({
        value: [
          createLiteralValueSegment(
            serialization?.valueType === 'array' ? JSON.stringify(selectedValues) : selectedValues.join(serialization?.separator)
          ),
        ],
      });
    }
  };

  return (
    <div className="msla-dropdown-editor-container" data-automation-id={dataAutomationId}>
      <Dropdown
        ariaLabel={label}
        styles={dropdownStyles}
        disabled={readonly}
        options={dropdownOptions}
        multiSelect={multiSelect}
        multiSelectDelimiter={serialization?.separator}
        selectedKey={selectedKey}
        selectedKeys={selectedKeys}
        onChange={(event: React.FormEvent<HTMLDivElement>, option?: IDropdownOption) => {
          customOnChangeHandler?.(event, option);
          multiSelect ? handleOptionMultiSelect(event, option) : handleOptionSelect(event, option);
        }}
      />
    </div>
  );
};

const getOptions = (options: DropdownItem[]): IDropdownOption[] => {
  return [
    ...options.map((option: DropdownItem) => {
      const { key, displayName, disabled, type, value } = option;
      switch (key) {
        case 'divider':
          return { key: key, text: displayName, itemType: SelectableOptionMenuItemType.Divider, disabled: disabled, data: type };
        case 'header':
          return { key: key, text: displayName, itemType: SelectableOptionMenuItemType.Header, data: type, disabed: disabled };
        default:
          return { key: key, text: displayName, disabled: disabled, data: type, value: value };
      }
    }),
  ];
};

const getSelectedKey = (options: DropdownItem[], initialValue?: ValueSegment[], isCaseSensitive = false): string => {
  if (initialValue?.length === 1 && initialValue[0].type === ValueSegmentType.LITERAL) {
    return (
      options.find((option) => {
<<<<<<< HEAD
        return String(option.value) === initialValue[0].value;
=======
        return equals(String(option.value), initialValue[0].value, !isCaseSensitive);
>>>>>>> becf7d8d
      })?.key ?? ''
    );
  }
  return '';
};

const getSelectedKeys = (options: DropdownItem[], initialValue?: ValueSegment[], serialization?: SerializationOptions): string[] => {
  const returnVal: string[] = [];
  if (initialValue?.length === 1 && initialValue[0].type === ValueSegmentType.LITERAL) {
    const value = initialValue[0].value;
    const selectedValues =
      serialization?.valueType === 'array'
        ? Array.isArray(value)
          ? value
          : JSON.parse(value || '[]')
        : value.split(serialization?.separator || ',');

    for (const selectedValue of selectedValues) {
      const option = options.find((option) => {
        return option.value === selectedValue;
      });

      if (option) {
        returnVal.push(option.key);
      }
    }
  }
  return returnVal;
};

const getSelectedValue = (options: DropdownItem[], key: string): any => {
  return options.find((option) => {
    return option.key === key;
  })?.value;
};<|MERGE_RESOLUTION|>--- conflicted
+++ resolved
@@ -140,11 +140,7 @@
   if (initialValue?.length === 1 && initialValue[0].type === ValueSegmentType.LITERAL) {
     return (
       options.find((option) => {
-<<<<<<< HEAD
-        return String(option.value) === initialValue[0].value;
-=======
         return equals(String(option.value), initialValue[0].value, !isCaseSensitive);
->>>>>>> becf7d8d
       })?.key ?? ''
     );
   }
