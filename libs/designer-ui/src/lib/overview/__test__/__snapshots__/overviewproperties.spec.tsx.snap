--- conflicted
+++ resolved
@@ -83,8 +83,6 @@
             stateType
           </span>
         </label>
-<<<<<<< HEAD
-=======
       </div>
     </div>
   </div>
@@ -283,7 +281,6 @@
             </a>
           </div>
         </label>
->>>>>>> becf7d8d
       </div>
     </div>
   </div>
@@ -306,11 +303,7 @@
       className="ms-Button ms-Button--action ms-Button--command ms-Pivot-link is-selected linkIsSelected-119"
       data-content="Workflow properties"
       data-is-focusable={true}
-<<<<<<< HEAD
-      id="Pivot15-Tab0"
-=======
       id="Pivot35-Tab0"
->>>>>>> becf7d8d
       name="Workflow properties"
       onClick={[Function]}
       onKeyDown={[Function]}
@@ -500,8 +493,6 @@
             operationOptions
           </span>
         </label>
-<<<<<<< HEAD
-=======
       </div>
     </div>
   </div>
@@ -605,7 +596,6 @@
             operationOptions
           </span>
         </label>
->>>>>>> becf7d8d
       </div>
     </div>
   </div>
@@ -709,8 +699,6 @@
             statelessRunMode
           </span>
         </label>
-<<<<<<< HEAD
-=======
       </div>
     </div>
   </div>
@@ -814,7 +802,6 @@
             statelessRunMode
           </span>
         </label>
->>>>>>> becf7d8d
       </div>
     </div>
   </div>
