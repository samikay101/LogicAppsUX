// Vitest Snapshot v1, https://vitest.dev/guide/snapshot.html

exports[`ui/workflowparameters/workflowparameter > should construct. 1`] = `
<div
  className="msla-node-details-panel"
  id="msla-node-details-panel-"
>
  <ForwardRef
    aria-label="more panels"
  >
    <TabList
      onTabSelect={[Function]}
      style={
        {
<<<<<<< HEAD
          "margin": "0px 5px",
        }
      }
    >
      <OverflowMenu
        tabs={[]}
      />
    </TabList>
  </ForwardRef>
  <div
    className="msla-panel-content-container"
  />
</div>
`;

exports[`ui/workflowparameters/workflowparameter > should construct. 2`] = `
<div
  className="msla-node-details-panel"
  id="msla-node-details-panel-"
>
  <ForwardRef
    aria-label="more panels"
  >
    <TabList
      onTabSelect={[Function]}
      style={
        {
=======
>>>>>>> becf7d8d
          "margin": "5px 5px 0px 5px",
        }
      }
    >
      <OverflowMenu
        onTabSelect={[MockFunction spy]}
        tabs={[]}
      />
    </TabList>
  </ForwardRef>
  <div
    className="msla-panel-content-container"
  />
</div>
`;<|MERGE_RESOLUTION|>--- conflicted
+++ resolved
@@ -1,4 +1,4 @@
-// Vitest Snapshot v1, https://vitest.dev/guide/snapshot.html
+g// Vitest Snapshot v1, https://vitest.dev/guide/snapshot.html
 
 exports[`ui/workflowparameters/workflowparameter > should construct. 1`] = `
 <div
@@ -12,36 +12,6 @@
       onTabSelect={[Function]}
       style={
         {
-<<<<<<< HEAD
-          "margin": "0px 5px",
-        }
-      }
-    >
-      <OverflowMenu
-        tabs={[]}
-      />
-    </TabList>
-  </ForwardRef>
-  <div
-    className="msla-panel-content-container"
-  />
-</div>
-`;
-
-exports[`ui/workflowparameters/workflowparameter > should construct. 2`] = `
-<div
-  className="msla-node-details-panel"
-  id="msla-node-details-panel-"
->
-  <ForwardRef
-    aria-label="more panels"
-  >
-    <TabList
-      onTabSelect={[Function]}
-      style={
-        {
-=======
->>>>>>> becf7d8d
           "margin": "5px 5px 0px 5px",
         }
       }
