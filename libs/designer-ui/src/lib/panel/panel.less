--- conflicted
+++ resolved
@@ -197,7 +197,6 @@
           flex-direction: column;
           max-height: 100%;
         }
-<<<<<<< HEAD
 
         .msla-panel-content-container {
           flex: 1;
@@ -205,20 +204,11 @@
           overflow-y: auto;
         }
       }
-=======
-
-        .msla-panel-content-container {
-          flex: 1;
-          padding: 15px;
-          overflow-y: auto;
-        }
-      }
 
       .msla-panel-contents--error {
         margin: 10px;
       }
 
->>>>>>> becf7d8d
     }
   }
 
