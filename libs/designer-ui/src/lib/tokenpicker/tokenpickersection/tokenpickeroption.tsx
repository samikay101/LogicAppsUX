import type { OutputToken } from '..';
import { TokenPickerMode } from '../';
import type { ValueSegment } from '../../editor';
import { INSERT_TOKEN_NODE } from '../../editor/base/plugins/InsertTokenNode';
import { SINGLE_VALUE_SEGMENT } from '../../editor/base/plugins/SingleValueSegment';
import type { TokenGroup, Token } from '@microsoft/logic-apps-shared';
import { getReducedTokenList } from './tokenpickerhelpers';
import type { TokenPickerBaseProps } from './tokenpickersection';
import { Icon, useTheme } from '@fluentui/react';
import { useBoolean } from '@fluentui/react-hooks';
import { useLexicalComposerContext } from '@lexical/react/LexicalComposerContext';
import { darken, hex2rgb, lighten, replaceWhiteSpaceWithUnderscore } from '@microsoft/logic-apps-shared';
import Fuse from 'fuse.js';
import type { LexicalEditor } from 'lexical';
import type { Dispatch, SetStateAction } from 'react';
import { useEffect, useMemo, useState } from 'react';
import { useIntl } from 'react-intl';

export type GetValueSegmentHandler = (tokenProps: OutputToken, addImplicitForeach: boolean) => Promise<ValueSegment>;

interface SearchOutputToken extends OutputToken {
  sectionName: string;
}

interface TokenPickerOptionsProps extends TokenPickerBaseProps {
  section: TokenGroup;
  index: number;
  setTokenLength: Dispatch<SetStateAction<number[]>>;
}

const maxTokensPerSection = 6;

export const TokenPickerOptions = ({
  selectedMode,
  section,
  searchQuery,
  index,
  expressionEditorRef,
  expression,
  setExpression,
  setTokenLength,
  getValueSegmentFromToken,
  tokenClickedCallback,
}: TokenPickerOptionsProps): JSX.Element => {
  const intl = useIntl();
  const { isInverted } = useTheme();

  let editor: LexicalEditor | null;
  try {
    [editor] = useLexicalComposerContext();
  } catch {
    editor = null;
  }
  const [moreOptions, { toggle: toggleMoreOptions }] = useBoolean(true);
  const [filteredTokens, setFilteredTokens] = useState(section.tokens);

  const searchableTokens: SearchOutputToken[] = useMemo(
    () =>
      section.tokens.map((token) => ({
        ...token,
        sectionName: section.label,
      })),
    [section.tokens, section.label]
  );

  useEffect(() => {
    let tokens: Token[];
    if (searchQuery) {
      const query = searchQuery.trim();
      const fuse = new Fuse(searchableTokens, { keys: ['description', 'title', 'sectionName'], threshold: 0.4, ignoreLocation: true });
      tokens = fuse.search(query).map((token) => token.item);
      setFilteredTokens(tokens);
    }
    setTokenLength((prevTokens) => {
      const newTokens = prevTokens;
      newTokens[index] = tokens?.length ?? searchableTokens.length;
      return newTokens;
    });
  }, [index, searchQuery, searchableTokens, setTokenLength]);

  const buttonTextMore = intl.formatMessage(
    {
      defaultMessage: 'See more ({count})',
      id: '6SQuYg',
      description: 'Click to view more token options. {count} indicates the number of total tokens.',
    },
    { count: section.tokens.length }
  );

  const buttonTextLess = intl.formatMessage({
    defaultMessage: 'See less',
    id: 'WGq3Fo',
    description: 'Click to view less token options.',
  });

  const handleMoreLess = () => {
    toggleMoreOptions();
  };

  const handleTokenClicked = (token: OutputToken) => {
    if (selectedMode === TokenPickerMode.TOKEN) {
      handleCreateToken(token);
    } else if (selectedMode === TokenPickerMode.EXPRESSION) {
      handleExpressionClicked(token);
    } else if (selectedMode === TokenPickerMode.TOKEN_EXPRESSION) {
      handleTokenExpressionClicked(token);
    }
  };

  const handleTokenExpressionClicked = async (token: OutputToken) => {
    const expression = (await getValueSegmentFromToken(token, !tokenClickedCallback)).value;
    insertExpressionText(expression, 0);
  };

  const handleExpressionClicked = (token: OutputToken) => {
    const expression = token.key;
    insertExpressionText(`${expression}()`, -1);
  };

  const insertExpressionText = (text: string, caretOffset: number): void => {
    if (expressionEditorRef.current) {
      // gets the original expression
      const oldExpression = expressionEditorRef.current.getValue();
      // gets the line number of the current selection
      const selectionLineNumber = expressionEditorRef.current.getPosition()?.lineNumber ?? 1;
      // gets the line of the current selection and replaces the text with the new expression
      const splitOldExpression = oldExpression.split('\r\n');
      const oldExpressionLineNumber = splitOldExpression[selectionLineNumber - 1];
      const beforeSelection = oldExpressionLineNumber.substring(0, expression.selectionStart);
      const afterSelection = oldExpressionLineNumber.substring(expression.selectionEnd);
      const newExpressionLineNumber = `${beforeSelection}${text}${afterSelection}`;
      splitOldExpression[selectionLineNumber - 1] = newExpressionLineNumber;

      // updates the split text and updates the new expression and selection
      const newExpression = splitOldExpression.join('\r\n');
      const newSelection = newExpression.length - afterSelection.length + caretOffset;
      setExpression({ value: newExpression, selectionStart: newSelection, selectionEnd: newSelection });

      setTimeout(() => {
        expressionEditorRef.current?.setValue(newExpression);
        expressionEditorRef.current?.setSelection({
          startLineNumber: selectionLineNumber,
          startColumn: newSelection + 1,
          endLineNumber: selectionLineNumber,
          endColumn: newSelection + 1,
        });
        expressionEditorRef.current?.focus();
      });
    }
  };

  const handleCreateToken = async (token: OutputToken) => {
    const { brandColor, icon, title, description, value } = token;
    const segment = await getValueSegmentFromToken(token, !tokenClickedCallback);
    if (tokenClickedCallback) {
      tokenClickedCallback(segment);
    } else {
      editor?.dispatchCommand(SINGLE_VALUE_SEGMENT, true);
      editor?.dispatchCommand(INSERT_TOKEN_NODE, {
        brandColor,
        description,
        title,
        icon,
        value,
        data: segment,
      });
    }
  };

  const getSectionIcon = (): string | undefined => {
    return section?.tokens[0]?.icon;
  };

  const getSectionSecurity = (): boolean => {
    return section?.tokens[0]?.outputInfo.isSecure ?? false;
  };

  const getSectionBrandColor = (): string => {
    return section?.tokens[0]?.brandColor ?? '#e8eae7';
  };

  const sectionBrandColorRgb = hex2rgb(getSectionBrandColor());
  const sectionHeaderColorRgb = lighten(sectionBrandColorRgb, 0.9);
  const sectionHeaderColorRgbDark = darken(sectionBrandColorRgb, 0.5);
  const sectionHeaderColorCss = `rgb(${sectionHeaderColorRgb.red}, ${sectionHeaderColorRgb.green}, ${sectionHeaderColorRgb.blue})`;
  const sectionHeaderColorCssDark = `rgb(${sectionHeaderColorRgbDark.red}, ${sectionHeaderColorRgbDark.green}, ${sectionHeaderColorRgbDark.blue})`;

  const maxRowsShown = selectedMode === TokenPickerMode.EXPRESSION ? section.tokens.length : maxTokensPerSection;
<<<<<<< HEAD
  const showSeeMoreOrLessButton = !searchQuery && (hasAdvanced(section.tokens) || section.tokens.length > maxRowsShown);
=======
  const showSeeMoreOrLessButton = !searchQuery && section.tokens.length > maxRowsShown;
>>>>>>> becf7d8d

  return (
    <>
      {(searchQuery && filteredTokens.length > 0) || !searchQuery ? (
        <>
          <div
            className="msla-token-picker-section-header"
            style={{ backgroundColor: isInverted ? sectionHeaderColorCssDark : sectionHeaderColorCss }}
          >
            <img src={getSectionIcon()} alt="token icon" />
            {getSectionSecurity() ? (
              <div className="msla-token-picker-secure-token">
                <Icon iconName="LockSolid" />
              </div>
            ) : null}
            <span>{section.label}</span>
            {showSeeMoreOrLessButton ? (
              <button
                className="msla-token-picker-section-header-button"
                onClick={handleMoreLess}
                data-automation-id={`msla-token-picker-section-header-button-${replaceWhiteSpaceWithUnderscore(section.label)}`}
              >
                <span>{moreOptions ? buttonTextMore : buttonTextLess}</span>
              </button>
            ) : null}
          </div>
          <ul className="msla-token-picker-section-options" aria-label={section.label}>
            {getReducedTokenList(searchQuery ? filteredTokens : section.tokens, {
              hasSearchQuery: !!searchQuery,
              maxRowsShown,
              showAllOptions: !moreOptions,
            }).map((token, j) => (
              <li key={`token-picker-option-li-${j}`}>
                <button
                  className="msla-token-picker-section-option"
                  data-automation-id={`msla-token-picker-section-option-${j}`}
                  key={`token-picker-option-${j}`}
                  onClick={() => handleTokenClicked(token)}
                >
                  <div className="msla-token-picker-section-option-text">
                    <div className="msla-token-picker-option-inner">
                      <div className="msla-token-picker-option-title">{token.title}</div>
                      <div className="msla-token-picker-option-description" title={token.description}>
                        {token.description}
                      </div>
                    </div>
                  </div>
                </button>
              </li>
            ))}
          </ul>
        </>
      ) : null}
    </>
  );
};<|MERGE_RESOLUTION|>--- conflicted
+++ resolved
@@ -186,11 +186,7 @@
   const sectionHeaderColorCssDark = `rgb(${sectionHeaderColorRgbDark.red}, ${sectionHeaderColorRgbDark.green}, ${sectionHeaderColorRgbDark.blue})`;
 
   const maxRowsShown = selectedMode === TokenPickerMode.EXPRESSION ? section.tokens.length : maxTokensPerSection;
-<<<<<<< HEAD
-  const showSeeMoreOrLessButton = !searchQuery && (hasAdvanced(section.tokens) || section.tokens.length > maxRowsShown);
-=======
   const showSeeMoreOrLessButton = !searchQuery && section.tokens.length > maxRowsShown;
->>>>>>> becf7d8d
 
   return (
     <>
