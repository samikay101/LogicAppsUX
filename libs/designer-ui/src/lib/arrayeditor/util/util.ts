--- conflicted
+++ resolved
@@ -5,11 +5,7 @@
 import type { CastHandler } from '../../editor/base';
 import { convertStringToSegments } from '../../editor/base/utils/editorToSegment';
 import { convertSegmentsToString } from '../../editor/base/utils/parsesegments';
-<<<<<<< HEAD
-import { guid } from '@microsoft/logic-apps-shared';
-=======
 import { ExtensionProperties, guid } from '@microsoft/logic-apps-shared';
->>>>>>> becf7d8d
 import type { DropdownItem } from '../../dropdown';
 
 export interface ItemSchemaItemProps {
